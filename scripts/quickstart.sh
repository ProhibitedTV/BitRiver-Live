#!/usr/bin/env bash
set -euo pipefail

require_command() {
  if ! command -v "$1" >/dev/null 2>&1; then
    echo "Error: $1 is required but was not found in PATH." >&2
    return 1
  fi
}

SCRIPT_DIR="$(cd "$(dirname "${BASH_SOURCE[0]}")" && pwd)"
REPO_ROOT="$(cd "$SCRIPT_DIR/.." && pwd)"
ENV_FILE="$REPO_ROOT/.env"
COMPOSE_FILE="$REPO_ROOT/deploy/docker-compose.yml"

require_command docker || exit 1
require_command curl || exit 1
require_command python3 || exit 1

generate_strong_password() {
  local password=""
  if command -v python3 >/dev/null 2>&1; then
    password=$(python3 - <<'PY'
import secrets
import string

alphabet = string.ascii_letters + string.digits
while True:
    candidate = ''.join(secrets.choice(alphabet) for _ in range(48))
    if any(c.islower() for c in candidate) and any(c.isupper() for c in candidate) and any(c.isdigit() for c in candidate):
        print(candidate, end='')
        break
PY
    )
  elif command -v openssl >/dev/null 2>&1; then
    while true; do
      password=$(openssl rand -base64 48 | tr -d '/+=\n' | head -c 48)
      if [[ ${#password} -ge 16 && $password =~ [A-Z] && $password =~ [a-z] && $password =~ [0-9] ]]; then
        break
      fi
    done
  else
    while true; do
      password=$(tr -dc 'A-Za-z0-9' </dev/urandom | head -c 48)
      if [[ ${#password} -ge 16 && $password =~ [A-Z] && $password =~ [a-z] && $password =~ [0-9] ]]; then
        break
      fi
    done
  fi
  printf '%s' "$password"
}

if ! docker compose version >/dev/null 2>&1; then
  echo "Error: Docker Compose V2 is required. Install the docker compose plugin for Docker and try again." >&2
  exit 1
fi

if ! docker_info_output=$(docker info 2>&1); then
  status=$?
  echo "$docker_info_output" >&2
  if printf '%s' "$docker_info_output" | grep -qi "permission denied"; then
    cat <<'EOF' >&2

Hint: Add your account to the docker group so you can talk to the daemon without sudo:

  sudo usermod -aG docker $USER
  newgrp docker  # or log out and back in

You can rerun this script with sudo ./scripts/quickstart.sh, but that will create root-owned files like .env, so fixing the group membership first is strongly recommended.
EOF
  fi
  exit "$status"
fi

echo "Docker and Docker Compose detected."

declare -A env_defaults=(
  [BITRIVER_LIVE_PORT]='8080'
  [BITRIVER_LIVE_STORAGE_DRIVER]='postgres'
  [BITRIVER_LIVE_MODE]='production'
  [BITRIVER_LIVE_ADDR]=':8080'
  [BITRIVER_LIVE_POSTGRES_DSN]='postgres://bitriver:bitriver@postgres:5432/bitriver?sslmode=disable'
  [BITRIVER_POSTGRES_USER]='bitriver'
  [BITRIVER_POSTGRES_PASSWORD]='bitriver'
  [BITRIVER_LIVE_POSTGRES_MAX_CONNS]='15'
  [BITRIVER_LIVE_POSTGRES_MIN_CONNS]='5'
  [BITRIVER_LIVE_POSTGRES_ACQUIRE_TIMEOUT]='5s'
  [BITRIVER_LIVE_POSTGRES_MAX_CONN_LIFETIME]='30m'
  [BITRIVER_LIVE_IMAGE_TAG]='latest'
  [BITRIVER_POSTGRES_HOST_PORT]='5432'
  [BITRIVER_REDIS_PASSWORD]='bitriver'
  [BITRIVER_VIEWER_ORIGIN]='http://viewer:3000'
  [BITRIVER_REDIS_PORT]='6379'
  [BITRIVER_SRS_API]='http://srs-controller:1985'
  [BITRIVER_SRS_TOKEN]='local-dev-token'
  [BITRIVER_SRS_API_PORT]='1985'
  [BITRIVER_SRS_CONTROLLER_PORT]='1986'
  [BITRIVER_SRS_RTMP_PORT]='1935'
  [BITRIVER_VIEWER_IMAGE_TAG]='latest'
  [BITRIVER_SRS_CONTROLLER_IMAGE_TAG]='latest'
  [SRS_CONTROLLER_UPSTREAM]='http://srs:1985/api/'
  [BITRIVER_OME_IMAGE_TAG]='0.15.10'
  [BITRIVER_OME_API]='http://ome:8081'
  [BITRIVER_OME_BIND]='0.0.0.0'
  [BITRIVER_OME_USERNAME]='admin'
  [BITRIVER_OME_PASSWORD]='local-dev-password'
  [BITRIVER_OME_HTTP_PORT]='8081'
  [BITRIVER_OME_SIGNALLING_PORT]='9000'
  [BITRIVER_TRANSCODER_API]='http://transcoder:9000'
  [BITRIVER_TRANSCODER_TOKEN]='local-dev-token'
  [BITRIVER_TRANSCODER_HOST_PORT]='9001'
  [BITRIVER_TRANSCODER_PUBLIC_BASE_URL]='http://localhost:9080'
  [BITRIVER_TRANSCODER_IMAGE_TAG]='latest'
  [BITRIVER_INGEST_HEALTH]='/healthz'
  [NEXT_PUBLIC_API_BASE_URL]=''
  [NEXT_VIEWER_BASE_PATH]='/viewer'
  [NEXT_PUBLIC_VIEWER_URL]='http://localhost:8080/viewer'
  [BITRIVER_LIVE_ADMIN_EMAIL]='admin@example.com'
  [BITRIVER_LIVE_ADMIN_PASSWORD]='local-dev-password'
  [BITRIVER_LIVE_CHAT_QUEUE_REDIS_PASSWORD]='bitriver'
)

env_default_keys=(
  BITRIVER_LIVE_PORT
  BITRIVER_LIVE_STORAGE_DRIVER
  BITRIVER_LIVE_MODE
  BITRIVER_LIVE_ADDR
  BITRIVER_LIVE_POSTGRES_DSN
  BITRIVER_POSTGRES_USER
  BITRIVER_POSTGRES_PASSWORD
  BITRIVER_LIVE_POSTGRES_MAX_CONNS
  BITRIVER_LIVE_POSTGRES_MIN_CONNS
  BITRIVER_LIVE_POSTGRES_ACQUIRE_TIMEOUT
  BITRIVER_LIVE_POSTGRES_MAX_CONN_LIFETIME
  BITRIVER_LIVE_IMAGE_TAG
  BITRIVER_POSTGRES_HOST_PORT
  BITRIVER_REDIS_PASSWORD
  BITRIVER_VIEWER_ORIGIN
  BITRIVER_REDIS_PORT
  BITRIVER_SRS_API
  BITRIVER_SRS_TOKEN
  BITRIVER_SRS_API_PORT
  BITRIVER_SRS_CONTROLLER_PORT
  BITRIVER_SRS_RTMP_PORT
  BITRIVER_VIEWER_IMAGE_TAG
  BITRIVER_SRS_CONTROLLER_IMAGE_TAG
  SRS_CONTROLLER_UPSTREAM
  BITRIVER_OME_IMAGE_TAG
  BITRIVER_OME_API
  BITRIVER_OME_BIND
  BITRIVER_OME_USERNAME
  BITRIVER_OME_PASSWORD
  BITRIVER_OME_HTTP_PORT
  BITRIVER_OME_SIGNALLING_PORT
  BITRIVER_TRANSCODER_API
  BITRIVER_TRANSCODER_TOKEN
  BITRIVER_TRANSCODER_HOST_PORT
  BITRIVER_TRANSCODER_PUBLIC_BASE_URL
  BITRIVER_TRANSCODER_IMAGE_TAG
  BITRIVER_INGEST_HEALTH
  NEXT_PUBLIC_API_BASE_URL
  NEXT_VIEWER_BASE_PATH
  NEXT_PUBLIC_VIEWER_URL
  BITRIVER_LIVE_ADMIN_EMAIL
  BITRIVER_LIVE_ADMIN_PASSWORD
  BITRIVER_LIVE_CHAT_QUEUE_REDIS_PASSWORD
)

required_env_keys=(
  BITRIVER_LIVE_PORT
  BITRIVER_LIVE_STORAGE_DRIVER
  BITRIVER_LIVE_MODE
  BITRIVER_LIVE_ADDR
  BITRIVER_LIVE_POSTGRES_DSN
  BITRIVER_POSTGRES_USER
  BITRIVER_POSTGRES_PASSWORD
  BITRIVER_LIVE_POSTGRES_MAX_CONNS
  BITRIVER_LIVE_POSTGRES_MIN_CONNS
  BITRIVER_LIVE_POSTGRES_ACQUIRE_TIMEOUT
  BITRIVER_LIVE_POSTGRES_MAX_CONN_LIFETIME
  BITRIVER_LIVE_IMAGE_TAG
  BITRIVER_POSTGRES_HOST_PORT
  BITRIVER_REDIS_PASSWORD
  BITRIVER_VIEWER_ORIGIN
  BITRIVER_REDIS_PORT
  BITRIVER_SRS_API
  BITRIVER_SRS_TOKEN
  BITRIVER_SRS_API_PORT
  BITRIVER_SRS_CONTROLLER_PORT
  BITRIVER_SRS_RTMP_PORT
  BITRIVER_VIEWER_IMAGE_TAG
  BITRIVER_SRS_CONTROLLER_IMAGE_TAG
  SRS_CONTROLLER_UPSTREAM
  BITRIVER_OME_IMAGE_TAG
  BITRIVER_OME_API
  BITRIVER_OME_BIND
  BITRIVER_OME_USERNAME
  BITRIVER_OME_PASSWORD
  BITRIVER_OME_HTTP_PORT
  BITRIVER_OME_SIGNALLING_PORT
  BITRIVER_TRANSCODER_API
  BITRIVER_TRANSCODER_TOKEN
  BITRIVER_TRANSCODER_HOST_PORT
  BITRIVER_TRANSCODER_PUBLIC_BASE_URL
  BITRIVER_TRANSCODER_IMAGE_TAG
  BITRIVER_INGEST_HEALTH
  NEXT_PUBLIC_API_BASE_URL
  NEXT_VIEWER_BASE_PATH
  NEXT_PUBLIC_VIEWER_URL
  BITRIVER_LIVE_ADMIN_EMAIL
  BITRIVER_LIVE_ADMIN_PASSWORD
  BITRIVER_LIVE_CHAT_QUEUE_REDIS_PASSWORD
)

reconcile_env_file() {
  if [[ ! -f "$ENV_FILE" ]]; then
    return 0
  fi

  local -a appended_keys=()
  local last_char=$'\n'
  if [[ -s "$ENV_FILE" ]]; then
    last_char=$(tail -c1 "$ENV_FILE" 2>/dev/null || printf '\n')
  fi

  for key in "${required_env_keys[@]}"; do
    if ! grep -qE "^${key}=" "$ENV_FILE"; then
      local default_value="${env_defaults[$key]:-}"
      if [[ -z $default_value ]]; then
        echo "Warning: $key missing from $ENV_FILE and no default value available." >&2
        continue
      fi
      if [[ $last_char != $'\n' ]]; then
        printf '\n' >>"$ENV_FILE"
      fi
      printf '%s=%s\n' "$key" "$default_value" >>"$ENV_FILE"
      last_char=$'\n'
      appended_keys+=("$key")
    fi
  done

  if ((${#appended_keys[@]} > 0)); then
    printf 'Appended missing keys to %s: %s\n' "$ENV_FILE" "${appended_keys[*]}"
  fi
}

read_env_value() {
  local key=$1
  local value=""
  if [[ -f "$ENV_FILE" ]]; then
    value=$(grep -E "^${key}=" "$ENV_FILE" | tail -n1 | cut -d= -f2-)
  fi
  if [[ -z $value ]]; then
    value="${env_defaults[$key]:-}"
  fi
  printf '%s' "$value"
}

wait_for_api() {
  local url=$1
  local debug_url=${2:-$url}
  local attempts=${3:-60}
  local sleep_seconds=${4:-2}
  echo "Waiting for BitRiver Live API at $url ..."
  for ((i=1; i<=attempts; i++)); do
    if curl -fsS "$url" >/dev/null 2>&1; then
      echo "API is reachable."
      return 0
    fi
    sleep "$sleep_seconds"
  done
  echo "Timed out waiting for API readiness after $((attempts * sleep_seconds)) seconds." >&2
  echo "Attempting to fetch $debug_url for debugging ..." >&2
  local health_output
  health_output=$(curl -sS -w '\nHTTP status: %{http_code}\n' "$debug_url" || true)
  if [[ -n $health_output ]]; then
    echo "$health_output" >&2
  else
    echo "No response received from $debug_url." >&2
  fi
  return 1
}

render_ome_config() {
  local template="$REPO_ROOT/deploy/ome/Server.xml"
  local output="$REPO_ROOT/deploy/ome/Server.generated.xml"
  local renderer="$SCRIPT_DIR/render_ome_config.py"

  if [[ ! -f $template ]]; then
    echo "Missing OME config template at $template" >&2
    return 1
  fi

  local bind_address username password
  bind_address=$(read_env_value BITRIVER_OME_BIND)
  username=$(read_env_value BITRIVER_OME_USERNAME)
  password=$(read_env_value BITRIVER_OME_PASSWORD)

  if [[ -z $bind_address || -z $username || -z $password ]]; then
    echo "OME bind or credentials are missing; set BITRIVER_OME_BIND, BITRIVER_OME_USERNAME, and BITRIVER_OME_PASSWORD in $ENV_FILE." >&2
    return 1
  fi

<<<<<<< HEAD
  if [[ ! -f $renderer ]]; then
    echo "Missing OME config renderer at $renderer" >&2
    return 1
  fi
=======
  BITRIVER_OME_BIND_VALUE="$bind_address" BITRIVER_OME_USERNAME_VALUE="$username" BITRIVER_OME_PASSWORD_VALUE="$password" python3 - "$template" "$output" <<'PY'
import os
import sys
from pathlib import Path

template_path = Path(sys.argv[1])
output_path = Path(sys.argv[2])

bind_address = os.environ["BITRIVER_OME_BIND_VALUE"]
username = os.environ["BITRIVER_OME_USERNAME_VALUE"]
password = os.environ["BITRIVER_OME_PASSWORD_VALUE"]

text = template_path.read_text()

def replace_tag_content(data: str, tag: str, value: str) -> str:
    open_tag = f"<{tag}>"
    close_tag = f"</{tag}>"

text = substitute_once(r"(<Bind>)(.*?)(</Bind>)", rf"\1{bind_address}\3", text)
text = substitute_once(r"(<ID>)(.*?)(</ID>)", rf"\1{username}\3", text)
text = substitute_once(r"(<Password>)(.*?)(</Password>)", rf"\1{password}\3", text)
>>>>>>> 1c1f6e2c

  if ! python3 "$renderer" --template "$template" --output "$output" --bind "$bind_address" --username "$username" --password "$password"; then
    echo "Failed to render OME configuration" >&2
    return 1
  fi

  echo "Rendered OME configuration to $output"
}

wait_for_postgres() {
  local attempts=${1:-60}
  local sleep_seconds=${2:-2}
  echo "Waiting for Postgres to accept connections ..."
  for ((i=1; i<=attempts; i++)); do
    if docker compose exec -T postgres sh -c 'pg_isready -h localhost -U "${POSTGRES_USER:-postgres}" -d "${POSTGRES_DB:-postgres}" >/dev/null 2>&1' >/dev/null 2>&1; then
      echo "Postgres is reachable."
      return 0
    fi
    sleep "$sleep_seconds"
  done
  echo "Timed out waiting for Postgres readiness after $((attempts * sleep_seconds)) seconds." >&2
  return 1
}

list_unhealthy_services() {
  local ps_json
  if ! ps_json=$(docker compose ps --format json); then
    echo "Failed to inspect docker compose service statuses." >&2
    return 1
  fi

  printf '%s' "$ps_json" | python3 - <<'PY'
import json
import sys

data = json.loads(sys.stdin.read() or "[]")
unhealthy = []
for entry in data:
    health = (entry.get("Health") or "").lower()
    status = (entry.get("Status") or "").lower()
    if "unhealthy" in health or "unhealthy" in status:
        unhealthy.append(entry.get("Service") or entry.get("Name") or "")

for service in unhealthy:
    if service:
        print(service)
PY
}

ensure_compose_health() {
  local max_attempts=${1:-3}
  local sleep_seconds=${2:-5}
  local -a unhealthy_services=()

  for ((attempt=1; attempt<=max_attempts; attempt++)); do
    if ! mapfile -t unhealthy_services < <(list_unhealthy_services); then
      echo "Unable to read docker compose health status." >&2
      return 1
    fi

    if (( ${#unhealthy_services[@]} == 0 )); then
      echo "All docker compose services report healthy status."
      return 0
    fi

    echo "Detected unhealthy services (attempt $attempt/$max_attempts): ${unhealthy_services[*]}" >&2

    if (( attempt == max_attempts )); then
      echo "Services remained unhealthy after ${max_attempts} attempts: ${unhealthy_services[*]}" >&2
      return 1
    fi

    for svc in "${unhealthy_services[@]}"; do
      echo "Recreating service $svc to recover from unhealthy state ..."
      if ! docker compose rm -fs "$svc"; then
        echo "Failed to remove unhealthy service $svc." >&2
        return 1
      fi
      if ! docker compose up -d "$svc"; then
        echo "Failed to start service $svc after removal." >&2
        return 1
      fi
    done

    echo "Waiting for services to restart before rechecking health ..."
    sleep "$sleep_seconds"
  done

  echo "Reached maximum health verification attempts without success." >&2
  return 1
}

POSTGRES_USER_VALUE=""
POSTGRES_PASSWORD_VALUE=""
POSTGRES_DB_VALUE=""

resolve_postgres_credentials() {
  POSTGRES_USER_VALUE=$(docker compose exec -T postgres printenv POSTGRES_USER 2>/dev/null || true)
  POSTGRES_DB_VALUE=$(docker compose exec -T postgres printenv POSTGRES_DB 2>/dev/null || true)
  POSTGRES_PASSWORD_VALUE=$(docker compose exec -T postgres printenv POSTGRES_PASSWORD 2>/dev/null || true)
  POSTGRES_USER_VALUE=${POSTGRES_USER_VALUE//$'\r'/}
  POSTGRES_USER_VALUE=${POSTGRES_USER_VALUE//$'\n'/}
  POSTGRES_DB_VALUE=${POSTGRES_DB_VALUE//$'\r'/}
  POSTGRES_DB_VALUE=${POSTGRES_DB_VALUE//$'\n'/}
  POSTGRES_PASSWORD_VALUE=${POSTGRES_PASSWORD_VALUE//$'\r'/}
  POSTGRES_PASSWORD_VALUE=${POSTGRES_PASSWORD_VALUE//$'\n'/}
  POSTGRES_USER_VALUE=${POSTGRES_USER_VALUE:-bitriver}
  POSTGRES_DB_VALUE=${POSTGRES_DB_VALUE:-bitriver}
  POSTGRES_PASSWORD_VALUE=${POSTGRES_PASSWORD_VALUE:-bitriver}
}

apply_migrations() {
  local migrations_dir="$REPO_ROOT/deploy/migrations"
  if [[ ! -d $migrations_dir ]]; then
    echo "No migrations directory found at $migrations_dir; skipping migration step."
    return 0
  fi

  local -a migration_files=()
  mapfile -t migration_files < <(find "$migrations_dir" -maxdepth 1 -type f -name '*.sql' | sort)
  if ((${#migration_files[@]} == 0)); then
    echo "No SQL migrations found; skipping migration step."
    return 0
  fi

  resolve_postgres_credentials

  echo "Applying database migrations ..."
  for file in "${migration_files[@]}"; do
    local base
    base=$(basename "$file")
    echo "  -> $base"
    if ! docker compose exec -T postgres env PGPASSWORD="$POSTGRES_PASSWORD_VALUE" \
      psql -v ON_ERROR_STOP=1 -h localhost -U "$POSTGRES_USER_VALUE" -d "$POSTGRES_DB_VALUE" \
      -f "/migrations/$base" >/dev/null; then
      echo "Failed to apply migration $base." >&2
      return 1
    fi
  done
  echo "Database migrations applied successfully."
  return 0
}

bootstrap_admin() {
  local storage_driver=$(read_env_value BITRIVER_LIVE_STORAGE_DRIVER)
  storage_driver=${storage_driver:-postgres}
  local email=$(read_env_value BITRIVER_LIVE_ADMIN_EMAIL)
  local password=$(read_env_value BITRIVER_LIVE_ADMIN_PASSWORD)
  if [[ -z $email || -z $password ]]; then
    echo "Skipping admin bootstrap (email or password missing)."
    return 1
  fi

  local display_name="Administrator"
  local name_flag=(--name "$display_name")

  if [[ ${storage_driver,,} == "postgres" ]]; then
    local container_dsn="postgres://bitriver:bitriver@postgres:5432/bitriver?sslmode=disable"
    local host_port=$(read_env_value BITRIVER_POSTGRES_HOST_PORT)
    host_port=${host_port:-5432}
    local host_dsn="postgres://bitriver:bitriver@localhost:${host_port}/bitriver?sslmode=disable"
    if docker compose exec -T bitriver-live /app/bootstrap-admin --postgres-dsn "$container_dsn" --email "$email" --password "$password" "${name_flag[@]}" >/dev/null; then
      return 0
    fi
    if command -v go >/dev/null 2>&1; then
      if go run -tags postgres ./cmd/tools/bootstrap-admin --postgres-dsn "$host_dsn" --email "$email" --password "$password" "${name_flag[@]}" >/dev/null; then
        return 0
      fi
    fi
    echo "Failed to run bootstrap helper automatically. Use the following command after ensuring the API is running:" >&2
    echo "  docker compose exec bitriver-live /app/bootstrap-admin --postgres-dsn '$container_dsn' --email '$email' --password '$password' --name '$display_name'" >&2
    return 2
  fi

  local data_path=$(read_env_value BITRIVER_LIVE_DATA)
  if [[ -z $data_path ]]; then
    echo "JSON datastore path not configured; unable to bootstrap admin automatically." >&2
    return 2
  fi
  if docker compose exec -T bitriver-live /app/bootstrap-admin --json "$data_path" --email "$email" --password "$password" "${name_flag[@]}" >/dev/null; then
    return 0
  fi
  if command -v go >/dev/null 2>&1; then
    if go run -tags postgres ./cmd/tools/bootstrap-admin --json "$data_path" --email "$email" --password "$password" "${name_flag[@]}" >/dev/null; then
      return 0
    fi
  fi
  echo "Failed to run bootstrap helper automatically. Configure the admin account manually." >&2
  return 2
}

if [[ ${BITRIVER_QUICKSTART_TEST_MODE:-} == "1" ]]; then
  return 0 2>/dev/null || exit 0
fi

generated_admin_password=""
if [ -f "$ENV_FILE" ]; then
  echo "Existing .env file detected at $ENV_FILE. Skipping regeneration and reconciling missing keys to match current requirements."

  if ! grep -qE "^BITRIVER_LIVE_ADMIN_PASSWORD=" "$ENV_FILE"; then
    generated_admin_password=$(generate_strong_password)
    if [[ -z $generated_admin_password ]]; then
      echo "Failed to generate a random administrator password." >&2
      exit 1
    fi
    env_defaults[BITRIVER_LIVE_ADMIN_PASSWORD]="$generated_admin_password"
    echo "Missing BITRIVER_LIVE_ADMIN_PASSWORD in existing .env; generated a new one for reconciliation."
  fi
else
  generated_admin_password=$(generate_strong_password)
  if [[ -z $generated_admin_password ]]; then
    echo "Failed to generate a random administrator password." >&2
    exit 1
  fi
  env_defaults[BITRIVER_LIVE_ADMIN_PASSWORD]="$generated_admin_password"

  {
    printf '# Generated by scripts/quickstart.sh on %s\n' "$(date -u +'%%Y-%%m-%%dT%%H:%%M:%%SZ')"
    echo "# Update the admin email and viewer URL before inviting real users."
    for key in "${env_default_keys[@]}"; do
      if [[ ! -v env_defaults[$key] ]]; then
        echo "# Warning: Missing default for $key" >&2
        printf '%s=\n' "$key"
        continue
      fi
      printf '%s=%s\n' "$key" "${env_defaults[$key]}"
    done
  } > "$ENV_FILE"
  echo "Wrote default environment configuration to $ENV_FILE with a freshly generated administrator password."
fi

reconcile_env_file

echo "Quickstart reruns will backfill any missing settings so your installation stays aligned with the current docker-compose requirements."

TRANSCODER_DATA_DIR="$REPO_ROOT/deploy/transcoder-data"
TRANSCODER_PUBLIC_DIR="$TRANSCODER_DATA_DIR/public"
echo "Ensuring transcoder data directories are present and writable ..."
mkdir -p "$TRANSCODER_PUBLIC_DIR"
chmod 0777 "$TRANSCODER_DATA_DIR" "$TRANSCODER_PUBLIC_DIR"
echo "If you provision these directories manually, keep them writable (see docs/installing-on-ubuntu.md)."

render_ome_config

cd "$REPO_ROOT"

compose_files=("$COMPOSE_FILE")

if [[ ${BITRIVER_OME_CUSTOM_CONFIG:-} == "1" ]]; then
  echo "BITRIVER_OME_CUSTOM_CONFIG is deprecated; the quickstart always renders and mounts deploy/ome/Server.generated.xml."
fi

if (( ${#compose_files[@]} > 0 )); then
  export COMPOSE_FILE=$(IFS=:; echo "${compose_files[*]}")
fi

echo "Starting BitRiver Live stack..."
docker compose up --build -d

if ! ensure_compose_health; then
  echo "Some services are unhealthy and could not be auto-recovered. Check the docker compose logs for the following services:" >&2
  mapfile -t remaining_unhealthy < <(list_unhealthy_services || true)
  if (( ${#remaining_unhealthy[@]} > 0 )); then
    printf '  - %s\n' "${remaining_unhealthy[@]}" >&2
  fi
  exit 1
fi

echo "Stack is starting. From the repository root, run 'COMPOSE_FILE=deploy/docker-compose.yml docker compose logs -f' to follow service output."

API_PORT=$(read_env_value BITRIVER_LIVE_PORT)
API_PORT=${API_PORT:-8080}
API_READY_URL="http://localhost:${API_PORT}/readyz"
API_HEALTH_URL="http://localhost:${API_PORT}/healthz"
postgres_ready=0
if wait_for_postgres; then
  postgres_ready=1
else
  echo "Postgres did not become ready; skipping migrations and admin bootstrap." >&2
fi

migrations_succeeded=0
if ((postgres_ready)); then
  if apply_migrations; then
    migrations_succeeded=1
  else
    echo "Database migrations failed. Fix the issues above before continuing." >&2
  fi
fi

api_ready=0
if ((migrations_succeeded)); then
  if wait_for_api "$API_READY_URL" "$API_HEALTH_URL"; then
    api_ready=1
  else
    echo "API did not become ready in time; skipping admin bootstrap." >&2
  fi
else
  echo "Skipping API readiness checks until migrations succeed." >&2
fi

if ((api_ready)); then
  if bootstrap_admin; then
    viewer_url=$(read_env_value NEXT_PUBLIC_VIEWER_URL)
    echo ""
    admin_password_output="$generated_admin_password"
    if [[ -z $admin_password_output ]]; then
      admin_password_output=$(read_env_value BITRIVER_LIVE_ADMIN_PASSWORD)
    fi
    echo "Administrator credentials:"
    echo "  Email:    $(read_env_value BITRIVER_LIVE_ADMIN_EMAIL)"
    echo "  Password: $admin_password_output"
    if [[ -n $viewer_url ]]; then
      echo "Log in via $viewer_url (or the mapped host) and change the password immediately."
    else
      echo "Log in through the control center and change the password immediately."
    fi
    echo ""
    if [[ -n $generated_admin_password ]]; then
      echo "The admin password was rotated automatically and saved to $ENV_FILE. Record it now; the script will not display it again."
    else
      echo "Ensure the password stored in $ENV_FILE stays in sync with any manual changes you make from the control center."
    fi
  else
    echo "Administrator bootstrap requires manual follow-up." >&2
  fi
elif ((migrations_succeeded)); then
  echo "Admin bootstrap skipped because the API is unavailable." >&2
else
  echo "Admin bootstrap skipped because migrations did not complete." >&2
fi

if ! ((migrations_succeeded)); then
  if ((postgres_ready)); then
    echo "To retry the migrations manually once the database issues are fixed, run:" >&2
    echo "  for file in deploy/migrations/*.sql; do" >&2
    echo "    name=\$(basename \"\$file\")" >&2
    echo "    docker compose exec -T postgres env PGPASSWORD=\"<database password>\" psql -v ON_ERROR_STOP=1 -h localhost -U \"${POSTGRES_USER_VALUE:-bitriver}\" -d \"${POSTGRES_DB_VALUE:-bitriver}\" -f \"/migrations/\$name\"" >&2
    echo "  done" >&2
    echo "Use 'docker compose exec -T postgres printenv POSTGRES_USER' (and related variables) to confirm the credentials before running the loop." >&2
    echo "Then rerun ./scripts/quickstart.sh to verify the stack." >&2
  else
    echo "Postgres never became reachable. Check 'docker compose logs postgres' before retrying the quickstart." >&2
  fi
  exit 1
fi<|MERGE_RESOLUTION|>--- conflicted
+++ resolved
@@ -301,12 +301,6 @@
     return 1
   fi
 
-<<<<<<< HEAD
-  if [[ ! -f $renderer ]]; then
-    echo "Missing OME config renderer at $renderer" >&2
-    return 1
-  fi
-=======
   BITRIVER_OME_BIND_VALUE="$bind_address" BITRIVER_OME_USERNAME_VALUE="$username" BITRIVER_OME_PASSWORD_VALUE="$password" python3 - "$template" "$output" <<'PY'
 import os
 import sys
@@ -328,7 +322,6 @@
 text = substitute_once(r"(<Bind>)(.*?)(</Bind>)", rf"\1{bind_address}\3", text)
 text = substitute_once(r"(<ID>)(.*?)(</ID>)", rf"\1{username}\3", text)
 text = substitute_once(r"(<Password>)(.*?)(</Password>)", rf"\1{password}\3", text)
->>>>>>> 1c1f6e2c
 
   if ! python3 "$renderer" --template "$template" --output "$output" --bind "$bind_address" --username "$username" --password "$password"; then
     echo "Failed to render OME configuration" >&2
