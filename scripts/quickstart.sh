#!/usr/bin/env bash
set -euo pipefail

require_command() {
  if ! command -v "$1" >/dev/null 2>&1; then
    echo "Error: $1 is required but was not found in PATH." >&2
    return 1
  fi
}

SCRIPT_DIR="$(cd "$(dirname "${BASH_SOURCE[0]}")" && pwd)"
REPO_ROOT="$(cd "$SCRIPT_DIR/.." && pwd)"
ENV_FILE="$REPO_ROOT/.env"
COMPOSE_FILE="$REPO_ROOT/deploy/docker-compose.yml"

require_command docker || exit 1
require_command curl || exit 1
require_command python3 || exit 1

generate_strong_password() {
  local password=""
  if command -v python3 >/dev/null 2>&1; then
    password=$(python3 - <<'PY'
import secrets
import string

alphabet = string.ascii_letters + string.digits
while True:
    candidate = ''.join(secrets.choice(alphabet) for _ in range(48))
    if any(c.islower() for c in candidate) and any(c.isupper() for c in candidate) and any(c.isdigit() for c in candidate):
        print(candidate, end='')
        break
PY
    )
  elif command -v openssl >/dev/null 2>&1; then
    while true; do
      password=$(openssl rand -base64 48 | tr -d '/+=\n' | head -c 48)
      if [[ ${#password} -ge 16 && $password =~ [A-Z] && $password =~ [a-z] && $password =~ [0-9] ]]; then
        break
      fi
    done
  else
    while true; do
      password=$(tr -dc 'A-Za-z0-9' </dev/urandom | head -c 48)
      if [[ ${#password} -ge 16 && $password =~ [A-Z] && $password =~ [a-z] && $password =~ [0-9] ]]; then
        break
      fi
    done
  fi
  printf '%s' "$password"
}

if ! docker compose version >/dev/null 2>&1; then
  echo "Error: Docker Compose V2 is required. Install the docker compose plugin for Docker and try again." >&2
  exit 1
fi

if ! docker_info_output=$(docker info 2>&1); then
  status=$?
  echo "$docker_info_output" >&2
  if printf '%s' "$docker_info_output" | grep -qi "permission denied"; then
    cat <<'EOF' >&2

Hint: Add your account to the docker group so you can talk to the daemon without sudo:

  sudo usermod -aG docker $USER
  newgrp docker  # or log out and back in

You can rerun this script with sudo ./scripts/quickstart.sh, but that will create root-owned files like .env, so fixing the group membership first is strongly recommended.
EOF
  fi
  exit "$status"
fi

echo "Docker and Docker Compose detected."

declare -A env_defaults=(
  [BITRIVER_LIVE_PORT]='8080'
  [BITRIVER_LIVE_STORAGE_DRIVER]='postgres'
  [BITRIVER_LIVE_MODE]='production'
  [BITRIVER_LIVE_ADDR]=':8080'
  [BITRIVER_LIVE_POSTGRES_DSN]='postgres://bitriver:bitriver@postgres:5432/bitriver?sslmode=disable'
  [BITRIVER_POSTGRES_USER]='bitriver'
  [BITRIVER_POSTGRES_PASSWORD]='bitriver'
  [BITRIVER_LIVE_POSTGRES_MAX_CONNS]='15'
  [BITRIVER_LIVE_POSTGRES_MIN_CONNS]='5'
  [BITRIVER_LIVE_POSTGRES_ACQUIRE_TIMEOUT]='5s'
  [BITRIVER_LIVE_POSTGRES_MAX_CONN_LIFETIME]='30m'
  [BITRIVER_LIVE_IMAGE_TAG]='latest'
  [BITRIVER_POSTGRES_HOST_PORT]='5432'
  [BITRIVER_REDIS_PASSWORD]='bitriver'
  [BITRIVER_VIEWER_ORIGIN]='http://viewer:3000'
  [BITRIVER_REDIS_PORT]='6379'
  [BITRIVER_SRS_API]='http://srs-controller:1985'
  [BITRIVER_SRS_TOKEN]='local-dev-token'
  [BITRIVER_SRS_API_PORT]='1985'
  [BITRIVER_SRS_CONTROLLER_PORT]='1986'
  [BITRIVER_SRS_RTMP_PORT]='1935'
  [BITRIVER_VIEWER_IMAGE_TAG]='latest'
  [BITRIVER_SRS_CONTROLLER_IMAGE_TAG]='latest'
  [SRS_CONTROLLER_UPSTREAM]='http://srs:1985/api/'
  [BITRIVER_OME_IMAGE_TAG]='0.15.10'
  [BITRIVER_OME_API]='http://ome:8081'
  [BITRIVER_OME_BIND]='0.0.0.0'
  [BITRIVER_OME_USERNAME]='admin'
  [BITRIVER_OME_PASSWORD]='local-dev-password'
  [BITRIVER_OME_HTTP_PORT]='8081'
  [BITRIVER_OME_SIGNALLING_PORT]='9000'
  [BITRIVER_TRANSCODER_API]='http://transcoder:9000'
  [BITRIVER_TRANSCODER_TOKEN]='local-dev-token'
  [BITRIVER_TRANSCODER_HOST_PORT]='9001'
  [BITRIVER_TRANSCODER_PUBLIC_BASE_URL]='http://localhost:9080'
  [BITRIVER_TRANSCODER_IMAGE_TAG]='latest'
  [BITRIVER_INGEST_HEALTH]='/healthz'
  [NEXT_PUBLIC_API_BASE_URL]=''
  [NEXT_VIEWER_BASE_PATH]='/viewer'
  [NEXT_PUBLIC_VIEWER_URL]='http://localhost:8080/viewer'
  [BITRIVER_LIVE_ADMIN_EMAIL]='admin@example.com'
  [BITRIVER_LIVE_ADMIN_PASSWORD]='local-dev-password'
  [BITRIVER_LIVE_CHAT_QUEUE_REDIS_PASSWORD]='bitriver'
)

env_default_keys=(
  BITRIVER_LIVE_PORT
  BITRIVER_LIVE_STORAGE_DRIVER
  BITRIVER_LIVE_MODE
  BITRIVER_LIVE_ADDR
  BITRIVER_LIVE_POSTGRES_DSN
  BITRIVER_POSTGRES_USER
  BITRIVER_POSTGRES_PASSWORD
  BITRIVER_LIVE_POSTGRES_MAX_CONNS
  BITRIVER_LIVE_POSTGRES_MIN_CONNS
  BITRIVER_LIVE_POSTGRES_ACQUIRE_TIMEOUT
  BITRIVER_LIVE_POSTGRES_MAX_CONN_LIFETIME
  BITRIVER_LIVE_IMAGE_TAG
  BITRIVER_POSTGRES_HOST_PORT
  BITRIVER_REDIS_PASSWORD
  BITRIVER_VIEWER_ORIGIN
  BITRIVER_REDIS_PORT
  BITRIVER_SRS_API
  BITRIVER_SRS_TOKEN
  BITRIVER_SRS_API_PORT
  BITRIVER_SRS_CONTROLLER_PORT
  BITRIVER_SRS_RTMP_PORT
  BITRIVER_VIEWER_IMAGE_TAG
  BITRIVER_SRS_CONTROLLER_IMAGE_TAG
  SRS_CONTROLLER_UPSTREAM
  BITRIVER_OME_IMAGE_TAG
  BITRIVER_OME_API
  BITRIVER_OME_BIND
  BITRIVER_OME_USERNAME
  BITRIVER_OME_PASSWORD
  BITRIVER_OME_HTTP_PORT
  BITRIVER_OME_SIGNALLING_PORT
  BITRIVER_TRANSCODER_API
  BITRIVER_TRANSCODER_TOKEN
  BITRIVER_TRANSCODER_HOST_PORT
  BITRIVER_TRANSCODER_PUBLIC_BASE_URL
  BITRIVER_TRANSCODER_IMAGE_TAG
  BITRIVER_INGEST_HEALTH
  NEXT_PUBLIC_API_BASE_URL
  NEXT_VIEWER_BASE_PATH
  NEXT_PUBLIC_VIEWER_URL
  BITRIVER_LIVE_ADMIN_EMAIL
  BITRIVER_LIVE_ADMIN_PASSWORD
  BITRIVER_LIVE_CHAT_QUEUE_REDIS_PASSWORD
)

required_env_keys=(
  BITRIVER_LIVE_PORT
  BITRIVER_LIVE_STORAGE_DRIVER
  BITRIVER_LIVE_MODE
  BITRIVER_LIVE_ADDR
  BITRIVER_LIVE_POSTGRES_DSN
  BITRIVER_POSTGRES_USER
  BITRIVER_POSTGRES_PASSWORD
  BITRIVER_LIVE_POSTGRES_MAX_CONNS
  BITRIVER_LIVE_POSTGRES_MIN_CONNS
  BITRIVER_LIVE_POSTGRES_ACQUIRE_TIMEOUT
  BITRIVER_LIVE_POSTGRES_MAX_CONN_LIFETIME
  BITRIVER_LIVE_IMAGE_TAG
  BITRIVER_POSTGRES_HOST_PORT
  BITRIVER_REDIS_PASSWORD
  BITRIVER_VIEWER_ORIGIN
  BITRIVER_REDIS_PORT
  BITRIVER_SRS_API
  BITRIVER_SRS_TOKEN
  BITRIVER_SRS_API_PORT
  BITRIVER_SRS_CONTROLLER_PORT
  BITRIVER_SRS_RTMP_PORT
  BITRIVER_VIEWER_IMAGE_TAG
  BITRIVER_SRS_CONTROLLER_IMAGE_TAG
  SRS_CONTROLLER_UPSTREAM
  BITRIVER_OME_IMAGE_TAG
  BITRIVER_OME_API
  BITRIVER_OME_BIND
  BITRIVER_OME_USERNAME
  BITRIVER_OME_PASSWORD
  BITRIVER_OME_HTTP_PORT
  BITRIVER_OME_SIGNALLING_PORT
  BITRIVER_TRANSCODER_API
  BITRIVER_TRANSCODER_TOKEN
  BITRIVER_TRANSCODER_HOST_PORT
  BITRIVER_TRANSCODER_PUBLIC_BASE_URL
  BITRIVER_TRANSCODER_IMAGE_TAG
  BITRIVER_INGEST_HEALTH
  NEXT_PUBLIC_API_BASE_URL
  NEXT_VIEWER_BASE_PATH
  NEXT_PUBLIC_VIEWER_URL
  BITRIVER_LIVE_ADMIN_EMAIL
  BITRIVER_LIVE_ADMIN_PASSWORD
  BITRIVER_LIVE_CHAT_QUEUE_REDIS_PASSWORD
)

reconcile_env_file() {
  if [[ ! -f "$ENV_FILE" ]]; then
    return 0
  fi

  local -a appended_keys=()
  local last_char=$'\n'
  if [[ -s "$ENV_FILE" ]]; then
    last_char=$(tail -c1 "$ENV_FILE" 2>/dev/null || printf '\n')
  fi

  for key in "${required_env_keys[@]}"; do
    if ! grep -qE "^${key}=" "$ENV_FILE"; then
      local default_value="${env_defaults[$key]:-}"
      if [[ -z $default_value ]]; then
        echo "Warning: $key missing from $ENV_FILE and no default value available." >&2
        continue
      fi
      if [[ $last_char != $'\n' ]]; then
        printf '\n' >>"$ENV_FILE"
      fi
      printf '%s=%s\n' "$key" "$default_value" >>"$ENV_FILE"
      last_char=$'\n'
      appended_keys+=("$key")
    fi
  done

  if ((${#appended_keys[@]} > 0)); then
    printf 'Appended missing keys to %s: %s\n' "$ENV_FILE" "${appended_keys[*]}"
  fi
}

read_env_value() {
  local key=$1
  local value=""
  if [[ -f "$ENV_FILE" ]]; then
    value=$(grep -E "^${key}=" "$ENV_FILE" | tail -n1 | cut -d= -f2-)
  fi
  if [[ -z $value ]]; then
    value="${env_defaults[$key]:-}"
  fi
  printf '%s' "$value"
}

wait_for_api() {
  local url=$1
  local debug_url=${2:-$url}
  local attempts=${3:-60}
  local sleep_seconds=${4:-2}
  echo "Waiting for BitRiver Live API at $url ..."
  for ((i=1; i<=attempts; i++)); do
    if curl -fsS "$url" >/dev/null 2>&1; then
      echo "API is reachable."
      return 0
    fi
    sleep "$sleep_seconds"
  done
  echo "Timed out waiting for API readiness after $((attempts * sleep_seconds)) seconds." >&2
  echo "Attempting to fetch $debug_url for debugging ..." >&2
  local health_output
  health_output=$(curl -sS -w '\nHTTP status: %{http_code}\n' "$debug_url" || true)
  if [[ -n $health_output ]]; then
    echo "$health_output" >&2
  else
    echo "No response received from $debug_url." >&2
  fi
  return 1
}

render_ome_config() {
  local template="$REPO_ROOT/deploy/ome/Server.xml"
  local output="$REPO_ROOT/deploy/ome/Server.generated.xml"

  if [[ ! -f $template ]]; then
    echo "Missing OME config template at $template" >&2
    return 1
  fi

  local bind_address username password
  bind_address=$(read_env_value BITRIVER_OME_BIND)
  username=$(read_env_value BITRIVER_OME_USERNAME)
  password=$(read_env_value BITRIVER_OME_PASSWORD)

  if [[ -z $bind_address || -z $username || -z $password ]]; then
    echo "OME bind or credentials are missing; set BITRIVER_OME_BIND, BITRIVER_OME_USERNAME, and BITRIVER_OME_PASSWORD in $ENV_FILE." >&2
    return 1
  fi

  BITRIVER_OME_BIND_VALUE="$bind_address" BITRIVER_OME_USERNAME_VALUE="$username" BITRIVER_OME_PASSWORD_VALUE="$password" python3 - "$template" "$output" <<'PY'
import os
import sys
from pathlib import Path

template_path = Path(sys.argv[1])
output_path = Path(sys.argv[2])

bind_address = os.environ["BITRIVER_OME_BIND_VALUE"]
username = os.environ["BITRIVER_OME_USERNAME_VALUE"]
password = os.environ["BITRIVER_OME_PASSWORD_VALUE"]

text = template_path.read_text()

def replace_tag_content(data: str, tag: str, value: str) -> str:
    open_tag = f"<{tag}>"
    close_tag = f"</{tag}>"

<<<<<<< HEAD
    start = data.find(open_tag)
    if start == -1:
        raise SystemExit(f"missing {open_tag} in template")

    end = data.find(close_tag, start)
    if end == -1:
        raise SystemExit(f"missing {close_tag} in template")

    return data[: start + len(open_tag)] + value + data[end:]

text = replace_tag_content(text, "Bind", bind_address)
text = replace_tag_content(text, "ID", username)
text = replace_tag_content(text, "Password", password)
=======
text = substitute_once(r"(<Bind>)(.*?)(</Bind>)", rf"\1{bind_address}\3", text)
text = substitute_once(r"(<ID>)(.*?)(</ID>)", rf"\1{username}\3", text)
text = substitute_once(r"(<Password>)(.*?)(</Password>)", rf"\1{password}\3", text)
>>>>>>> 998f3328

output_path.write_text(text)
PY

  echo "Rendered OME configuration to $output"
}

wait_for_postgres() {
  local attempts=${1:-60}
  local sleep_seconds=${2:-2}
  echo "Waiting for Postgres to accept connections ..."
  for ((i=1; i<=attempts; i++)); do
    if docker compose exec -T postgres sh -c 'pg_isready -h localhost -U "${POSTGRES_USER:-postgres}" -d "${POSTGRES_DB:-postgres}" >/dev/null 2>&1' >/dev/null 2>&1; then
      echo "Postgres is reachable."
      return 0
    fi
    sleep "$sleep_seconds"
  done
  echo "Timed out waiting for Postgres readiness after $((attempts * sleep_seconds)) seconds." >&2
  return 1
}

list_unhealthy_services() {
  local ps_json
  if ! ps_json=$(docker compose ps --format json); then
    echo "Failed to inspect docker compose service statuses." >&2
    return 1
  fi

  printf '%s' "$ps_json" | python3 - <<'PY'
import json
import sys

data = json.loads(sys.stdin.read() or "[]")
unhealthy = []
for entry in data:
    health = (entry.get("Health") or "").lower()
    status = (entry.get("Status") or "").lower()
    if "unhealthy" in health or "unhealthy" in status:
        unhealthy.append(entry.get("Service") or entry.get("Name") or "")

for service in unhealthy:
    if service:
        print(service)
PY
}

ensure_compose_health() {
  local max_attempts=${1:-3}
  local sleep_seconds=${2:-5}
  local -a unhealthy_services=()

  for ((attempt=1; attempt<=max_attempts; attempt++)); do
    if ! mapfile -t unhealthy_services < <(list_unhealthy_services); then
      echo "Unable to read docker compose health status." >&2
      return 1
    fi

    if (( ${#unhealthy_services[@]} == 0 )); then
      echo "All docker compose services report healthy status."
      return 0
    fi

    echo "Detected unhealthy services (attempt $attempt/$max_attempts): ${unhealthy_services[*]}" >&2

    if (( attempt == max_attempts )); then
      echo "Services remained unhealthy after ${max_attempts} attempts: ${unhealthy_services[*]}" >&2
      return 1
    fi

    for svc in "${unhealthy_services[@]}"; do
      echo "Recreating service $svc to recover from unhealthy state ..."
      if ! docker compose rm -fs "$svc"; then
        echo "Failed to remove unhealthy service $svc." >&2
        return 1
      fi
      if ! docker compose up -d "$svc"; then
        echo "Failed to start service $svc after removal." >&2
        return 1
      fi
    done

    echo "Waiting for services to restart before rechecking health ..."
    sleep "$sleep_seconds"
  done

  echo "Reached maximum health verification attempts without success." >&2
  return 1
}

POSTGRES_USER_VALUE=""
POSTGRES_PASSWORD_VALUE=""
POSTGRES_DB_VALUE=""

resolve_postgres_credentials() {
  POSTGRES_USER_VALUE=$(docker compose exec -T postgres printenv POSTGRES_USER 2>/dev/null || true)
  POSTGRES_DB_VALUE=$(docker compose exec -T postgres printenv POSTGRES_DB 2>/dev/null || true)
  POSTGRES_PASSWORD_VALUE=$(docker compose exec -T postgres printenv POSTGRES_PASSWORD 2>/dev/null || true)
  POSTGRES_USER_VALUE=${POSTGRES_USER_VALUE//$'\r'/}
  POSTGRES_USER_VALUE=${POSTGRES_USER_VALUE//$'\n'/}
  POSTGRES_DB_VALUE=${POSTGRES_DB_VALUE//$'\r'/}
  POSTGRES_DB_VALUE=${POSTGRES_DB_VALUE//$'\n'/}
  POSTGRES_PASSWORD_VALUE=${POSTGRES_PASSWORD_VALUE//$'\r'/}
  POSTGRES_PASSWORD_VALUE=${POSTGRES_PASSWORD_VALUE//$'\n'/}
  POSTGRES_USER_VALUE=${POSTGRES_USER_VALUE:-bitriver}
  POSTGRES_DB_VALUE=${POSTGRES_DB_VALUE:-bitriver}
  POSTGRES_PASSWORD_VALUE=${POSTGRES_PASSWORD_VALUE:-bitriver}
}

apply_migrations() {
  local migrations_dir="$REPO_ROOT/deploy/migrations"
  if [[ ! -d $migrations_dir ]]; then
    echo "No migrations directory found at $migrations_dir; skipping migration step."
    return 0
  fi

  local -a migration_files=()
  mapfile -t migration_files < <(find "$migrations_dir" -maxdepth 1 -type f -name '*.sql' | sort)
  if ((${#migration_files[@]} == 0)); then
    echo "No SQL migrations found; skipping migration step."
    return 0
  fi

  resolve_postgres_credentials

  echo "Applying database migrations ..."
  for file in "${migration_files[@]}"; do
    local base
    base=$(basename "$file")
    echo "  -> $base"
    if ! docker compose exec -T postgres env PGPASSWORD="$POSTGRES_PASSWORD_VALUE" \
      psql -v ON_ERROR_STOP=1 -h localhost -U "$POSTGRES_USER_VALUE" -d "$POSTGRES_DB_VALUE" \
      -f "/migrations/$base" >/dev/null; then
      echo "Failed to apply migration $base." >&2
      return 1
    fi
  done
  echo "Database migrations applied successfully."
  return 0
}

bootstrap_admin() {
  local storage_driver=$(read_env_value BITRIVER_LIVE_STORAGE_DRIVER)
  storage_driver=${storage_driver:-postgres}
  local email=$(read_env_value BITRIVER_LIVE_ADMIN_EMAIL)
  local password=$(read_env_value BITRIVER_LIVE_ADMIN_PASSWORD)
  if [[ -z $email || -z $password ]]; then
    echo "Skipping admin bootstrap (email or password missing)."
    return 1
  fi

  local display_name="Administrator"
  local name_flag=(--name "$display_name")

  if [[ ${storage_driver,,} == "postgres" ]]; then
    local container_dsn="postgres://bitriver:bitriver@postgres:5432/bitriver?sslmode=disable"
    local host_port=$(read_env_value BITRIVER_POSTGRES_HOST_PORT)
    host_port=${host_port:-5432}
    local host_dsn="postgres://bitriver:bitriver@localhost:${host_port}/bitriver?sslmode=disable"
    if docker compose exec -T bitriver-live /app/bootstrap-admin --postgres-dsn "$container_dsn" --email "$email" --password "$password" "${name_flag[@]}" >/dev/null; then
      return 0
    fi
    if command -v go >/dev/null 2>&1; then
      if go run -tags postgres ./cmd/tools/bootstrap-admin --postgres-dsn "$host_dsn" --email "$email" --password "$password" "${name_flag[@]}" >/dev/null; then
        return 0
      fi
    fi
    echo "Failed to run bootstrap helper automatically. Use the following command after ensuring the API is running:" >&2
    echo "  docker compose exec bitriver-live /app/bootstrap-admin --postgres-dsn '$container_dsn' --email '$email' --password '$password' --name '$display_name'" >&2
    return 2
  fi

  local data_path=$(read_env_value BITRIVER_LIVE_DATA)
  if [[ -z $data_path ]]; then
    echo "JSON datastore path not configured; unable to bootstrap admin automatically." >&2
    return 2
  fi
  if docker compose exec -T bitriver-live /app/bootstrap-admin --json "$data_path" --email "$email" --password "$password" "${name_flag[@]}" >/dev/null; then
    return 0
  fi
  if command -v go >/dev/null 2>&1; then
    if go run -tags postgres ./cmd/tools/bootstrap-admin --json "$data_path" --email "$email" --password "$password" "${name_flag[@]}" >/dev/null; then
      return 0
    fi
  fi
  echo "Failed to run bootstrap helper automatically. Configure the admin account manually." >&2
  return 2
}

if [[ ${BITRIVER_QUICKSTART_TEST_MODE:-} == "1" ]]; then
  return 0 2>/dev/null || exit 0
fi

generated_admin_password=""
if [ -f "$ENV_FILE" ]; then
  echo "Existing .env file detected at $ENV_FILE. Skipping regeneration and reconciling missing keys to match current requirements."

  if ! grep -qE "^BITRIVER_LIVE_ADMIN_PASSWORD=" "$ENV_FILE"; then
    generated_admin_password=$(generate_strong_password)
    if [[ -z $generated_admin_password ]]; then
      echo "Failed to generate a random administrator password." >&2
      exit 1
    fi
    env_defaults[BITRIVER_LIVE_ADMIN_PASSWORD]="$generated_admin_password"
    echo "Missing BITRIVER_LIVE_ADMIN_PASSWORD in existing .env; generated a new one for reconciliation."
  fi
else
  generated_admin_password=$(generate_strong_password)
  if [[ -z $generated_admin_password ]]; then
    echo "Failed to generate a random administrator password." >&2
    exit 1
  fi
  env_defaults[BITRIVER_LIVE_ADMIN_PASSWORD]="$generated_admin_password"

  {
    printf '# Generated by scripts/quickstart.sh on %s\n' "$(date -u +'%%Y-%%m-%%dT%%H:%%M:%%SZ')"
    echo "# Update the admin email and viewer URL before inviting real users."
    for key in "${env_default_keys[@]}"; do
      if [[ ! -v env_defaults[$key] ]]; then
        echo "# Warning: Missing default for $key" >&2
        printf '%s=\n' "$key"
        continue
      fi
      printf '%s=%s\n' "$key" "${env_defaults[$key]}"
    done
  } > "$ENV_FILE"
  echo "Wrote default environment configuration to $ENV_FILE with a freshly generated administrator password."
fi

reconcile_env_file

echo "Quickstart reruns will backfill any missing settings so your installation stays aligned with the current docker-compose requirements."

TRANSCODER_DATA_DIR="$REPO_ROOT/deploy/transcoder-data"
TRANSCODER_PUBLIC_DIR="$TRANSCODER_DATA_DIR/public"
echo "Ensuring transcoder data directories are present and writable ..."
mkdir -p "$TRANSCODER_PUBLIC_DIR"
chmod 0777 "$TRANSCODER_DATA_DIR" "$TRANSCODER_PUBLIC_DIR"
echo "If you provision these directories manually, keep them writable (see docs/installing-on-ubuntu.md)."

render_ome_config

cd "$REPO_ROOT"

compose_files=("$COMPOSE_FILE")

if [[ ${BITRIVER_OME_CUSTOM_CONFIG:-} == "1" ]]; then
  echo "BITRIVER_OME_CUSTOM_CONFIG is deprecated; the quickstart always renders and mounts deploy/ome/Server.generated.xml."
fi

if (( ${#compose_files[@]} > 0 )); then
  export COMPOSE_FILE=$(IFS=:; echo "${compose_files[*]}")
fi

echo "Starting BitRiver Live stack..."
docker compose up --build -d

if ! ensure_compose_health; then
  echo "Some services are unhealthy and could not be auto-recovered. Check the docker compose logs for the following services:" >&2
  mapfile -t remaining_unhealthy < <(list_unhealthy_services || true)
  if (( ${#remaining_unhealthy[@]} > 0 )); then
    printf '  - %s\n' "${remaining_unhealthy[@]}" >&2
  fi
  exit 1
fi

echo "Stack is starting. From the repository root, run 'COMPOSE_FILE=deploy/docker-compose.yml docker compose logs -f' to follow service output."

API_PORT=$(read_env_value BITRIVER_LIVE_PORT)
API_PORT=${API_PORT:-8080}
API_READY_URL="http://localhost:${API_PORT}/readyz"
API_HEALTH_URL="http://localhost:${API_PORT}/healthz"
postgres_ready=0
if wait_for_postgres; then
  postgres_ready=1
else
  echo "Postgres did not become ready; skipping migrations and admin bootstrap." >&2
fi

migrations_succeeded=0
if ((postgres_ready)); then
  if apply_migrations; then
    migrations_succeeded=1
  else
    echo "Database migrations failed. Fix the issues above before continuing." >&2
  fi
fi

api_ready=0
if ((migrations_succeeded)); then
  if wait_for_api "$API_READY_URL" "$API_HEALTH_URL"; then
    api_ready=1
  else
    echo "API did not become ready in time; skipping admin bootstrap." >&2
  fi
else
  echo "Skipping API readiness checks until migrations succeed." >&2
fi

if ((api_ready)); then
  if bootstrap_admin; then
    viewer_url=$(read_env_value NEXT_PUBLIC_VIEWER_URL)
    echo ""
    admin_password_output="$generated_admin_password"
    if [[ -z $admin_password_output ]]; then
      admin_password_output=$(read_env_value BITRIVER_LIVE_ADMIN_PASSWORD)
    fi
    echo "Administrator credentials:"
    echo "  Email:    $(read_env_value BITRIVER_LIVE_ADMIN_EMAIL)"
    echo "  Password: $admin_password_output"
    if [[ -n $viewer_url ]]; then
      echo "Log in via $viewer_url (or the mapped host) and change the password immediately."
    else
      echo "Log in through the control center and change the password immediately."
    fi
    echo ""
    if [[ -n $generated_admin_password ]]; then
      echo "The admin password was rotated automatically and saved to $ENV_FILE. Record it now; the script will not display it again."
    else
      echo "Ensure the password stored in $ENV_FILE stays in sync with any manual changes you make from the control center."
    fi
  else
    echo "Administrator bootstrap requires manual follow-up." >&2
  fi
elif ((migrations_succeeded)); then
  echo "Admin bootstrap skipped because the API is unavailable." >&2
else
  echo "Admin bootstrap skipped because migrations did not complete." >&2
fi

if ! ((migrations_succeeded)); then
  if ((postgres_ready)); then
    echo "To retry the migrations manually once the database issues are fixed, run:" >&2
    echo "  for file in deploy/migrations/*.sql; do" >&2
    echo "    name=\$(basename \"\$file\")" >&2
    echo "    docker compose exec -T postgres env PGPASSWORD=\"<database password>\" psql -v ON_ERROR_STOP=1 -h localhost -U \"${POSTGRES_USER_VALUE:-bitriver}\" -d \"${POSTGRES_DB_VALUE:-bitriver}\" -f \"/migrations/\$name\"" >&2
    echo "  done" >&2
    echo "Use 'docker compose exec -T postgres printenv POSTGRES_USER' (and related variables) to confirm the credentials before running the loop." >&2
    echo "Then rerun ./scripts/quickstart.sh to verify the stack." >&2
  else
    echo "Postgres never became reachable. Check 'docker compose logs postgres' before retrying the quickstart." >&2
  fi
  exit 1
fi<|MERGE_RESOLUTION|>--- conflicted
+++ resolved
@@ -318,25 +318,9 @@
     open_tag = f"<{tag}>"
     close_tag = f"</{tag}>"
 
-<<<<<<< HEAD
-    start = data.find(open_tag)
-    if start == -1:
-        raise SystemExit(f"missing {open_tag} in template")
-
-    end = data.find(close_tag, start)
-    if end == -1:
-        raise SystemExit(f"missing {close_tag} in template")
-
-    return data[: start + len(open_tag)] + value + data[end:]
-
-text = replace_tag_content(text, "Bind", bind_address)
-text = replace_tag_content(text, "ID", username)
-text = replace_tag_content(text, "Password", password)
-=======
 text = substitute_once(r"(<Bind>)(.*?)(</Bind>)", rf"\1{bind_address}\3", text)
 text = substitute_once(r"(<ID>)(.*?)(</ID>)", rf"\1{username}\3", text)
 text = substitute_once(r"(<Password>)(.*?)(</Password>)", rf"\1{password}\3", text)
->>>>>>> 998f3328
 
 output_path.write_text(text)
 PY
