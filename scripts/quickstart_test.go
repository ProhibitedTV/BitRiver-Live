--- conflicted
+++ resolved
@@ -165,18 +165,6 @@
 	tempDir := t.TempDir()
 	templatePath := filepath.Join(repoRoot, "deploy", "ome", "Server.xml")
 	outputPath := filepath.Join(tempDir, "Server.generated.xml")
-<<<<<<< HEAD
-	renderer := filepath.Join(repoRoot, "scripts", "render_ome_config.py")
-
-	cmd := exec.Command(
-		"python3",
-		renderer,
-		"--template", templatePath,
-		"--output", outputPath,
-		"--bind", "0.0.0.0",
-		"--username", "admin",
-		"--password", "password",
-=======
 
 	pythonScript := `import os
 import re
@@ -208,7 +196,6 @@
 		"BITRIVER_OME_BIND_VALUE=0.0.0.0",
 		"BITRIVER_OME_USERNAME_VALUE=admin",
 		"BITRIVER_OME_PASSWORD_VALUE=password",
->>>>>>> 1c1f6e2c
 	)
 	var stderr bytes.Buffer
 	cmd.Stderr = &stderr
