package server

import (
	"crypto/tls"
	"net/http"
	"net/http/httptest"
	"testing"
)

func TestCORSMiddlewareAllowsConfiguredOrigins(t *testing.T) {
	policy, err := newCORSPolicy(CORSConfig{AdminOrigins: []string{"https://admin.example.com"}})
	if err != nil {
		t.Fatalf("newCORSPolicy error: %v", err)
	}
	called := false
	next := http.HandlerFunc(func(w http.ResponseWriter, r *http.Request) {
		called = true
		w.WriteHeader(http.StatusOK)
	})

	req := httptest.NewRequest(http.MethodGet, "/api/users", nil)
	req.Header.Set("Origin", "https://admin.example.com")
	req.Host = "api.example.com"
	rec := httptest.NewRecorder()

	corsMiddleware(policy, nil, next).ServeHTTP(rec, req)

	if !called {
		t.Fatal("expected next handler to be called")
	}
	if rec.Code != http.StatusOK {
		t.Fatalf("expected 200 status, got %d", rec.Code)
	}
	if got := rec.Header().Get("Access-Control-Allow-Origin"); got != "https://admin.example.com" {
		t.Fatalf("unexpected allow origin header: %q", got)
	}
}

func TestCORSMiddlewareAllowsPreflightForViewerOrigin(t *testing.T) {
	policy, err := newCORSPolicy(CORSConfig{ViewerOrigins: []string{"https://viewer.example.com"}})
	if err != nil {
		t.Fatalf("newCORSPolicy error: %v", err)
	}

	req := httptest.NewRequest(http.MethodOptions, "/api/directory", nil)
	req.Header.Set("Origin", "https://viewer.example.com")
	req.Header.Set("Access-Control-Request-Method", http.MethodGet)
	req.Header.Set("Access-Control-Request-Headers", "Content-Type, Authorization")
	req.Host = "api.example.com"
	rec := httptest.NewRecorder()

	corsMiddleware(policy, nil, http.NotFoundHandler()).ServeHTTP(rec, req)

	if rec.Code != http.StatusNoContent {
		t.Fatalf("expected 204 for preflight, got %d", rec.Code)
	}
	if got := rec.Header().Get("Access-Control-Allow-Methods"); got == "" {
		t.Fatal("expected allow methods to be set")
	}
	if got := rec.Header().Get("Access-Control-Allow-Headers"); got != "Content-Type, Authorization" {
		t.Fatalf("unexpected allow headers: %q", got)
	}
	if got := rec.Header().Get("Access-Control-Allow-Origin"); got != "https://viewer.example.com" {
		t.Fatalf("unexpected allow origin: %q", got)
	}
}

func TestCORSMiddlewareBlocksUnknownOrigin(t *testing.T) {
	policy, err := newCORSPolicy(CORSConfig{})
	if err != nil {
		t.Fatalf("newCORSPolicy error: %v", err)
	}
	called := false
	next := http.HandlerFunc(func(w http.ResponseWriter, r *http.Request) {
		called = true
	})

	req := httptest.NewRequest(http.MethodGet, "/api/users", nil)
	req.Header.Set("Origin", "https://evil.example.com")
	req.Host = "api.example.com"
	rec := httptest.NewRecorder()

	corsMiddleware(policy, nil, next).ServeHTTP(rec, req)

	if called {
		t.Fatal("expected request to be blocked before reaching next handler")
	}
	if rec.Code != http.StatusForbidden {
		t.Fatalf("expected 403 for disallowed origin, got %d", rec.Code)
	}
}

func TestCORSMiddlewareAllowsSameOriginByDefault(t *testing.T) {
	policy, err := newCORSPolicy(CORSConfig{})
	if err != nil {
		t.Fatalf("newCORSPolicy error: %v", err)
	}
	called := false
	next := http.HandlerFunc(func(w http.ResponseWriter, r *http.Request) {
		called = true
		w.WriteHeader(http.StatusOK)
	})

	req := httptest.NewRequest(http.MethodGet, "/api/users", nil)
	req.Header.Set("Origin", "http://example.com")
	req.Host = "example.com"
	rec := httptest.NewRecorder()

	corsMiddleware(policy, nil, next).ServeHTTP(rec, req)

	if !called {
		t.Fatal("expected same-origin request to reach next handler")
	}
	if rec.Code != http.StatusOK {
		t.Fatalf("expected 200 status, got %d", rec.Code)
	}
	if got := rec.Header().Get("Access-Control-Allow-Origin"); got != "http://example.com" {
		t.Fatalf("expected allow origin header for same-origin request, got %q", got)
	}
}

<<<<<<< HEAD
func TestCORSMiddlewareBlocksMismatchedSchemeForSameHost(t *testing.T) {
	policy, err := newCORSPolicy(CORSConfig{})
	if err != nil {
		t.Fatalf("newCORSPolicy error: %v", err)
	}

	req := httptest.NewRequest(http.MethodGet, "/api/users", nil)
	req.Header.Set("Origin", "http://example.com")
	req.Host = "example.com"
	req.TLS = &tls.ConnectionState{}
	rec := httptest.NewRecorder()

	corsMiddleware(policy, nil, http.NotFoundHandler()).ServeHTTP(rec, req)

	if rec.Code != http.StatusForbidden {
		t.Fatalf("expected 403 when origin scheme differs from request, got %d", rec.Code)
=======
func TestServerCORSAllowsConfiguredOrigins(t *testing.T) {
	handler, _ := newTestHandler(t)
	srv, err := New(handler, Config{
		Addr:      "127.0.0.1:0",
		TLS:       TLSConfig{},
		RateLimit: RateLimitConfig{},
		Security:  SecurityConfig{},
		CORS: CORSConfig{
			AdminOrigins:  []string{"https://admin.example.com"},
			ViewerOrigins: []string{"https://viewer.example.com"},
		},
	})
	if err != nil {
		t.Fatalf("New error: %v", err)
	}

	for _, tc := range []struct {
		name   string
		origin string
	}{
		{name: "admin", origin: "https://admin.example.com"},
		{name: "viewer", origin: "https://viewer.example.com"},
	} {
		t.Run(tc.name, func(t *testing.T) {
			rec := httptest.NewRecorder()
			req := httptest.NewRequest(http.MethodGet, "/healthz", nil)
			req.Header.Set("Origin", tc.origin)

			srv.httpServer.Handler.ServeHTTP(rec, req)

			if rec.Code != http.StatusOK {
				t.Fatalf("expected health check success, got %d", rec.Code)
			}
			if got := rec.Header().Get("Access-Control-Allow-Origin"); got != tc.origin {
				t.Fatalf("unexpected allow origin header: %q", got)
			}
			if got := rec.Header().Get("Access-Control-Allow-Credentials"); got != "true" {
				t.Fatalf("expected allow credentials header, got %q", got)
			}
		})
	}
}

func TestServerCORSBlocksUnknownOrigin(t *testing.T) {
	handler, _ := newTestHandler(t)
	srv, err := New(handler, Config{
		Addr:      "127.0.0.1:0",
		TLS:       TLSConfig{},
		RateLimit: RateLimitConfig{},
		Security:  SecurityConfig{},
		CORS:      CORSConfig{AdminOrigins: []string{"https://admin.example.com"}},
	})
	if err != nil {
		t.Fatalf("New error: %v", err)
	}

	rec := httptest.NewRecorder()
	req := httptest.NewRequest(http.MethodGet, "/healthz", nil)
	req.Header.Set("Origin", "https://evil.example.com")

	srv.httpServer.Handler.ServeHTTP(rec, req)

	if rec.Code != http.StatusForbidden {
		t.Fatalf("expected 403 for disallowed origin, got %d", rec.Code)
>>>>>>> 76423e4a
	}
}<|MERGE_RESOLUTION|>--- conflicted
+++ resolved
@@ -119,24 +119,6 @@
 	}
 }
 
-<<<<<<< HEAD
-func TestCORSMiddlewareBlocksMismatchedSchemeForSameHost(t *testing.T) {
-	policy, err := newCORSPolicy(CORSConfig{})
-	if err != nil {
-		t.Fatalf("newCORSPolicy error: %v", err)
-	}
-
-	req := httptest.NewRequest(http.MethodGet, "/api/users", nil)
-	req.Header.Set("Origin", "http://example.com")
-	req.Host = "example.com"
-	req.TLS = &tls.ConnectionState{}
-	rec := httptest.NewRecorder()
-
-	corsMiddleware(policy, nil, http.NotFoundHandler()).ServeHTTP(rec, req)
-
-	if rec.Code != http.StatusForbidden {
-		t.Fatalf("expected 403 when origin scheme differs from request, got %d", rec.Code)
-=======
 func TestServerCORSAllowsConfiguredOrigins(t *testing.T) {
 	handler, _ := newTestHandler(t)
 	srv, err := New(handler, Config{
@@ -201,6 +183,5 @@
 
 	if rec.Code != http.StatusForbidden {
 		t.Fatalf("expected 403 for disallowed origin, got %d", rec.Code)
->>>>>>> 76423e4a
 	}
 }