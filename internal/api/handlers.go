--- conflicted
+++ resolved
@@ -38,10 +38,6 @@
 	ChatGateway         *chat.Gateway
 	OAuth               oauth.Service
 	UploadProcessor     *UploadProcessor
-<<<<<<< HEAD
-	DefaultRenditions   []string
-=======
->>>>>>> 7eb7db66
 	SRSHookToken        string
 	AllowSelfSignup     bool
 	RateLimiter         healthPinger
