--- conflicted
+++ resolved
@@ -1649,8 +1649,6 @@
 	if len(subs) != 1 {
 		t.Fatalf("expected cancelled subscription to be listed, got %d", len(subs))
 	}
-<<<<<<< HEAD
-=======
 }
 
 func TestCloneDatasetCopiesModerationMetadata(t *testing.T) {
@@ -1713,7 +1711,6 @@
 	if !src.Subscriptions["sub"].CancelledAt.Equal(cancelledAt) {
 		t.Fatalf("expected subscription cancelledAt pointer to be cloned")
 	}
->>>>>>> 6a540b5d
 }
 
 func TestMain(m *testing.M) {
