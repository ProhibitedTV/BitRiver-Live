package storage

import (
<<<<<<< HEAD
	"encoding/base64"
=======
>>>>>>> bcf7a024
	"errors"
	"fmt"
	"os"
	"path/filepath"
	"runtime"
	"strconv"
	"strings"
	"testing"

	"bitriver-live/internal/models"
)

func newTestStore(t *testing.T) *Storage {
	t.Helper()
	dir := t.TempDir()
	path := filepath.Join(dir, "store.json")
	store, err := NewStorage(path)
	if err != nil {
		t.Fatalf("NewStorage error: %v", err)
	}
	return store
}

func TestCreateAndListUser(t *testing.T) {
	store := newTestStore(t)

	user, err := store.CreateUser(CreateUserParams{
		DisplayName: "Alice",
		Email:       "alice@example.com",
		Roles:       []string{"creator"},
	})
	if err != nil {
		t.Fatalf("CreateUser returned error: %v", err)
	}
	if user.ID == "" {
		t.Fatal("expected user ID to be set")
	}

	users := store.ListUsers()
	if len(users) != 1 {
		t.Fatalf("expected 1 user, got %d", len(users))
	}
	if users[0].Email != "alice@example.com" {
		t.Fatalf("expected email alice@example.com, got %s", users[0].Email)
	}
}

func TestAuthenticateUser(t *testing.T) {
	store := newTestStore(t)
	password := "hunter42!"
	user, err := store.CreateUser(CreateUserParams{
		DisplayName: "Viewer",
		Email:       "viewer@example.com",
		Password:    password,
		SelfSignup:  true,
	})
	if err != nil {
		t.Fatalf("CreateUser self signup: %v", err)
	}
	if !user.SelfSignup {
		t.Fatalf("expected self signup flag to be set")
	}
	if user.PasswordHash == "" {
		t.Fatal("expected password hash to be stored")
	}
	if user.PasswordHash == password {
		t.Fatal("expected password hash to differ from password")
	}
	parts := strings.Split(user.PasswordHash, "$")
	if len(parts) != 5 {
		t.Fatalf("unexpected hash format: %s", user.PasswordHash)
	}
	if parts[0] != "pbkdf2" || parts[1] != "sha256" {
		t.Fatalf("unexpected hash identifiers: %v", parts[:2])
	}
	if parts[2] != strconv.Itoa(passwordHashIterations) {
		t.Fatalf("expected iteration count %d, got %s", passwordHashIterations, parts[2])
	}
	salt, err := base64.RawStdEncoding.DecodeString(parts[3])
	if err != nil {
		t.Fatalf("decode salt: %v", err)
	}
	if len(salt) != passwordHashSaltLength {
		t.Fatalf("expected salt length %d, got %d", passwordHashSaltLength, len(salt))
	}
	derived, err := base64.RawStdEncoding.DecodeString(parts[4])
	if err != nil {
		t.Fatalf("decode derived key: %v", err)
	}
	if len(derived) != passwordHashKeyLength {
		t.Fatalf("expected key length %d, got %d", passwordHashKeyLength, len(derived))
	}
	if verifyErr := verifyPassword(user.PasswordHash, password); verifyErr != nil {
		t.Fatalf("verifyPassword failed: %v", verifyErr)
	}

	authenticated, err := store.AuthenticateUser("viewer@example.com", password)
	if err != nil {
		t.Fatalf("AuthenticateUser returned error: %v", err)
	}
	if authenticated.ID != user.ID {
		t.Fatalf("expected authenticated user %s, got %s", user.ID, authenticated.ID)
	}

	if _, err := store.AuthenticateUser("viewer@example.com", "wrong"); !errors.Is(err, ErrInvalidCredentials) {
		t.Fatalf("expected invalid password error, got %v", err)
	}
	if _, err := store.AuthenticateUser("unknown@example.com", password); !errors.Is(err, ErrInvalidCredentials) {
		t.Fatalf("expected unknown email to return ErrInvalidCredentials, got %v", err)
	}

	reloaded, err := NewStorage(store.filePath)
	if err != nil {
		t.Fatalf("reload storage: %v", err)
	}
	persisted, ok := reloaded.FindUserByEmail("viewer@example.com")
	if !ok {
		t.Fatal("expected persisted user to be found after reload")
	}
	if persisted.PasswordHash != user.PasswordHash {
		t.Fatalf("expected password hash to persist across reloads")
	}
	if _, err := reloaded.AuthenticateUser("viewer@example.com", password); err != nil {
		t.Fatalf("AuthenticateUser on reloaded store returned error: %v", err)
	}
}

func TestUpdateAndDeleteUser(t *testing.T) {
	store := newTestStore(t)

	user, err := store.CreateUser(CreateUserParams{
		DisplayName: "Alice",
		Email:       "alice@example.com",
		Roles:       []string{"creator"},
	})
	if err != nil {
		t.Fatalf("CreateUser returned error: %v", err)
	}

	newDisplay := "Alice Cooper"
	newEmail := "alice.cooper@example.com"
	newRoles := []string{"Admin", "moderator", "admin"}
	updated, err := store.UpdateUser(user.ID, UserUpdate{DisplayName: &newDisplay, Email: &newEmail, Roles: &newRoles})
	if err != nil {
		t.Fatalf("UpdateUser returned error: %v", err)
	}
	if updated.DisplayName != newDisplay {
		t.Fatalf("expected display name %q, got %q", newDisplay, updated.DisplayName)
	}
	if updated.Email != "alice.cooper@example.com" {
		t.Fatalf("expected email normalized, got %s", updated.Email)
	}
	if len(updated.Roles) != 2 {
		t.Fatalf("expected deduplicated roles, got %v", updated.Roles)
	}

	if err := store.DeleteUser(user.ID); err != nil {
		t.Fatalf("DeleteUser returned error: %v", err)
	}
	if _, ok := store.GetUser(user.ID); ok {
		t.Fatalf("expected user to be removed")
	}
}

func TestUpdateUserPersistFailureLeavesDataUntouched(t *testing.T) {
	store := newTestStore(t)

	original, err := store.CreateUser(CreateUserParams{
		DisplayName: "Alice",
		Email:       "alice@example.com",
		Roles:       []string{"creator"},
	})
	if err != nil {
		t.Fatalf("CreateUser: %v", err)
	}

	newEmail := "changed@example.com"
	store.persistOverride = func(dataset) error {
		return errors.New("persist failed")
	}

	if _, err := store.UpdateUser(original.ID, UserUpdate{Email: &newEmail}); err == nil {
		t.Fatalf("expected UpdateUser error when persist fails")
	}

	store.persistOverride = nil

	current, ok := store.GetUser(original.ID)
	if !ok {
		t.Fatalf("expected user %s to remain", original.ID)
	}
	if current.Email != original.Email {
		t.Fatalf("expected email %s, got %s", original.Email, current.Email)
	}
}

func TestCreateChannelAndStartStopStream(t *testing.T) {
	store := newTestStore(t)
	user, err := store.CreateUser(CreateUserParams{
		DisplayName: "Alice",
		Email:       "alice@example.com",
		Roles:       []string{"creator"},
	})
	if err != nil {
		t.Fatalf("CreateUser returned error: %v", err)
	}

	channel, err := store.CreateChannel(user.ID, "My Channel", "gaming", []string{"Action", "Indie"})
	if err != nil {
		t.Fatalf("CreateChannel returned error: %v", err)
	}
	if channel.StreamKey == "" {
		t.Fatal("expected stream key to be generated")
	}
	if channel.LiveState != "offline" {
		t.Fatalf("expected liveState offline, got %s", channel.LiveState)
	}

	session, err := store.StartStream(channel.ID, []string{"1080p", "720p"})
	if err != nil {
		t.Fatalf("StartStream returned error: %v", err)
	}
	if session.ChannelID != channel.ID {
		t.Fatalf("session channel mismatch: %s", session.ChannelID)
	}
	updated, ok := store.GetChannel(channel.ID)
	if !ok {
		t.Fatalf("channel %s not found after start", channel.ID)
	}
	if updated.LiveState != "live" {
		t.Fatalf("expected live state live, got %s", updated.LiveState)
	}
	if updated.CurrentSessionID == nil || *updated.CurrentSessionID != session.ID {
		t.Fatal("expected current session ID to be set")
	}

	ended, err := store.StopStream(channel.ID, 42)
	if err != nil {
		t.Fatalf("StopStream returned error: %v", err)
	}
	if ended.EndedAt == nil {
		t.Fatal("expected session to have end time")
	}
	updated, ok = store.GetChannel(channel.ID)
	if !ok {
		t.Fatalf("channel %s not found after stop", channel.ID)
	}
	if updated.LiveState != "offline" {
		t.Fatalf("expected live state offline, got %s", updated.LiveState)
	}
	if updated.CurrentSessionID != nil {
		t.Fatal("expected current session to be cleared")
	}
}

func TestDeleteChannelRemovesArtifacts(t *testing.T) {
	store := newTestStore(t)
	owner, err := store.CreateUser(CreateUserParams{
		DisplayName: "Owner",
		Email:       "owner@example.com",
		Roles:       []string{"creator"},
	})
	if err != nil {
		t.Fatalf("CreateUser owner: %v", err)
	}

	channel, err := store.CreateChannel(owner.ID, "Main", "gaming", []string{"retro"})
	if err != nil {
		t.Fatalf("CreateChannel: %v", err)
	}

	session, err := store.StartStream(channel.ID, []string{"1080p"})
	if err != nil {
		t.Fatalf("StartStream: %v", err)
	}
	if _, err := store.StopStream(channel.ID, 10); err != nil {
		t.Fatalf("StopStream: %v", err)
	}
	if _, err := store.CreateChatMessage(channel.ID, owner.ID, "hello"); err != nil {
		t.Fatalf("CreateChatMessage: %v", err)
	}

	if err := store.DeleteChannel(channel.ID); err != nil {
		t.Fatalf("DeleteChannel: %v", err)
	}
	if _, ok := store.GetChannel(channel.ID); ok {
		t.Fatalf("expected channel to be removed")
	}
	if _, err := store.ListStreamSessions(channel.ID); err == nil {
		t.Fatalf("expected ListStreamSessions to error for deleted channel")
	}
	if _, ok := store.data.StreamSessions[session.ID]; ok {
		t.Fatalf("expected session %s to be removed", session.ID)
	}
}

func TestDeleteUserPersistFailureLeavesDataUntouched(t *testing.T) {
	store := newTestStore(t)

	owner, err := store.CreateUser(CreateUserParams{
		DisplayName: "Owner",
		Email:       "owner@example.com",
		Roles:       []string{"creator"},
	})
	if err != nil {
		t.Fatalf("CreateUser owner: %v", err)
	}

	target, err := store.CreateUser(CreateUserParams{
		DisplayName: "Target",
		Email:       "target@example.com",
	})
	if err != nil {
		t.Fatalf("CreateUser target: %v", err)
	}

	channel, err := store.CreateChannel(owner.ID, "Main", "gaming", nil)
	if err != nil {
		t.Fatalf("CreateChannel: %v", err)
	}
	if _, err := store.CreateChatMessage(channel.ID, target.ID, "hello"); err != nil {
		t.Fatalf("CreateChatMessage: %v", err)
	}

	bio := "Hi"
	if _, err := store.UpsertProfile(target.ID, ProfileUpdate{Bio: &bio}); err != nil {
		t.Fatalf("UpsertProfile: %v", err)
	}

	friendBio := "Friend"
	topFriends := []string{target.ID}
	if _, err := store.UpsertProfile(owner.ID, ProfileUpdate{Bio: &friendBio, TopFriends: &topFriends}); err != nil {
		t.Fatalf("UpsertProfile friend: %v", err)
	}

	store.persistOverride = func(dataset) error {
		return errors.New("persist failed")
	}

	if err := store.DeleteUser(target.ID); err == nil {
		t.Fatalf("expected DeleteUser error when persist fails")
	}

	store.persistOverride = nil

	if _, ok := store.GetUser(target.ID); !ok {
		t.Fatalf("expected user %s to remain", target.ID)
	}

	profile, ok := store.GetProfile(target.ID)
	if !ok {
		t.Fatalf("expected profile for %s to remain", target.ID)
	}
	if profile.Bio != bio {
		t.Fatalf("expected profile bio %q, got %q", bio, profile.Bio)
	}

	friendProfile, ok := store.GetProfile(owner.ID)
	if !ok {
		t.Fatalf("expected owner profile to exist")
	}
	if len(friendProfile.TopFriends) != 1 || friendProfile.TopFriends[0] != target.ID {
		t.Fatalf("expected top friends to remain unchanged, got %v", friendProfile.TopFriends)
	}

	if messages, err := store.ListChatMessages(channel.ID, 0); err != nil {
		t.Fatalf("ListChatMessages: %v", err)
	} else if len(messages) != 1 {
		t.Fatalf("expected chat messages to remain, got %d", len(messages))
	}
}

func TestUpsertProfilePersistFailureLeavesDataUntouched(t *testing.T) {
	store := newTestStore(t)

	user, err := store.CreateUser(CreateUserParams{
		DisplayName: "User",
		Email:       "user@example.com",
	})
	if err != nil {
		t.Fatalf("CreateUser: %v", err)
	}

	initialBio := "initial"
	if _, err := store.UpsertProfile(user.ID, ProfileUpdate{Bio: &initialBio}); err != nil {
		t.Fatalf("UpsertProfile initial: %v", err)
	}

	updatedBio := "updated"
	store.persistOverride = func(dataset) error {
		return errors.New("persist failed")
	}

	if _, err := store.UpsertProfile(user.ID, ProfileUpdate{Bio: &updatedBio}); err == nil {
		t.Fatalf("expected UpsertProfile error when persist fails")
	}

	store.persistOverride = nil

	profile, _ := store.GetProfile(user.ID)
	if profile.Bio != initialBio {
		t.Fatalf("expected bio %q, got %q", initialBio, profile.Bio)
	}
}

func TestUpdateChannelPersistFailureLeavesDataUntouched(t *testing.T) {
	store := newTestStore(t)

	owner, err := store.CreateUser(CreateUserParams{
		DisplayName: "Owner",
		Email:       "owner@example.com",
		Roles:       []string{"creator"},
	})
	if err != nil {
		t.Fatalf("CreateUser: %v", err)
	}

	channel, err := store.CreateChannel(owner.ID, "Title", "gaming", []string{"fun"})
	if err != nil {
		t.Fatalf("CreateChannel: %v", err)
	}

	newTitle := "Updated"
	store.persistOverride = func(dataset) error {
		return errors.New("persist failed")
	}

	if _, err := store.UpdateChannel(channel.ID, ChannelUpdate{Title: &newTitle}); err == nil {
		t.Fatalf("expected UpdateChannel error when persist fails")
	}

	store.persistOverride = nil

	current, ok := store.GetChannel(channel.ID)
	if !ok {
		t.Fatalf("expected channel to remain")
	}
	if current.Title != channel.Title {
		t.Fatalf("expected title %q, got %q", channel.Title, current.Title)
	}
}

func TestDeleteChannelPersistFailureLeavesDataUntouched(t *testing.T) {
	store := newTestStore(t)

	owner, err := store.CreateUser(CreateUserParams{
		DisplayName: "Owner",
		Email:       "owner@example.com",
		Roles:       []string{"creator"},
	})
	if err != nil {
		t.Fatalf("CreateUser owner: %v", err)
	}

	channel, err := store.CreateChannel(owner.ID, "Main", "gaming", []string{"retro"})
	if err != nil {
		t.Fatalf("CreateChannel: %v", err)
	}

	session, err := store.StartStream(channel.ID, []string{"1080p"})
	if err != nil {
		t.Fatalf("StartStream: %v", err)
	}
	if _, err := store.StopStream(channel.ID, 10); err != nil {
		t.Fatalf("StopStream: %v", err)
	}
	if _, err := store.CreateChatMessage(channel.ID, owner.ID, "hello"); err != nil {
		t.Fatalf("CreateChatMessage: %v", err)
	}

	store.persistOverride = func(dataset) error {
		return errors.New("persist failed")
	}

	if err := store.DeleteChannel(channel.ID); err == nil {
		t.Fatalf("expected DeleteChannel error when persist fails")
	}

	store.persistOverride = nil

	if _, ok := store.GetChannel(channel.ID); !ok {
		t.Fatalf("expected channel to remain")
	}
	if _, ok := store.data.StreamSessions[session.ID]; !ok {
		t.Fatalf("expected stream session to remain")
	}
	if messages, err := store.ListChatMessages(channel.ID, 0); err != nil {
		t.Fatalf("ListChatMessages: %v", err)
	} else if len(messages) != 1 {
		t.Fatalf("expected chat message to remain, got %d", len(messages))
	}
}

func TestStorageLoadsEmptyFile(t *testing.T) {
	dir := t.TempDir()
	path := filepath.Join(dir, "store.json")
	if err := os.WriteFile(path, []byte{}, 0o600); err != nil {
		t.Fatalf("WriteFile: %v", err)
	}

	store, err := NewStorage(path)
	if err != nil {
		t.Fatalf("NewStorage: %v", err)
	}
	if users := store.ListUsers(); len(users) != 0 {
		t.Fatalf("expected no users, got %d", len(users))
	}

	if _, err := store.CreateUser(CreateUserParams{DisplayName: "Alice", Email: "alice@example.com"}); err != nil {
		t.Fatalf("CreateUser on recovered store: %v", err)
	}
}

func TestPersistUsesAtomicReplacement(t *testing.T) {
	if runtime.GOOS == "windows" {
		t.Skip("file permission semantics differ on Windows")
	}

	dir := t.TempDir()
	path := filepath.Join(dir, "store.json")
	store, err := NewStorage(path)
	if err != nil {
		t.Fatalf("NewStorage: %v", err)
	}

	if _, err := store.CreateUser(CreateUserParams{DisplayName: "Alice", Email: "alice@example.com"}); err != nil {
		t.Fatalf("CreateUser: %v", err)
	}

	info, err := os.Stat(path)
	if err != nil {
		t.Fatalf("Stat: %v", err)
	}
	if perm := info.Mode().Perm(); perm != 0o600 {
		t.Fatalf("expected permissions 0600, got %o", perm)
	}
}

func TestStoragePersistsToDisk(t *testing.T) {
	dir := t.TempDir()
	path := filepath.Join(dir, "store.json")

	store, err := NewStorage(path)
	if err != nil {
		t.Fatalf("NewStorage: %v", err)
	}
	user, err := store.CreateUser(CreateUserParams{
		DisplayName: "Alice",
		Email:       "alice@example.com",
	})
	if err != nil {
		t.Fatalf("CreateUser: %v", err)
	}
	if err := store.persist(); err != nil {
		t.Fatalf("persist: %v", err)
	}

	// reopen store and ensure data is present
	reopened, err := NewStorage(path)
	if err != nil {
		t.Fatalf("NewStorage reopen: %v", err)
	}
	if got, ok := reopened.GetUser(user.ID); !ok {
		t.Fatalf("expected to find persisted user %s", user.ID)
	} else if got.Email != user.Email {
		t.Fatalf("expected email %s, got %s", user.Email, got.Email)
	}
}

func TestListChatMessagesOrdering(t *testing.T) {
	store := newTestStore(t)
	user, err := store.CreateUser(CreateUserParams{
		DisplayName: "Alice",
		Email:       "alice@example.com",
	})
	if err != nil {
		t.Fatalf("CreateUser: %v", err)
	}
	channel, err := store.CreateChannel(user.ID, "My Channel", "", nil)
	if err != nil {
		t.Fatalf("CreateChannel: %v", err)
	}

	msg1, err := store.CreateChatMessage(channel.ID, user.ID, "first")
	if err != nil {
		t.Fatalf("CreateChatMessage #1: %v", err)
	}
	msg2, err := store.CreateChatMessage(channel.ID, user.ID, "second")
	if err != nil {
		t.Fatalf("CreateChatMessage #2: %v", err)
	}

	msgs, err := store.ListChatMessages(channel.ID, 0)
	if err != nil {
		t.Fatalf("ListChatMessages: %v", err)
	}
	if len(msgs) != 2 {
		t.Fatalf("expected 2 messages, got %d", len(msgs))
	}
	if msgs[0].ID != msg2.ID {
		t.Fatalf("expected newest message first, got %s", msgs[0].ID)
	}
	if msgs[1].ID != msg1.ID {
		t.Fatalf("expected oldest message last, got %s", msgs[1].ID)
	}
}

func TestDeleteChatMessage(t *testing.T) {
	store := newTestStore(t)
	user, err := store.CreateUser(CreateUserParams{
		DisplayName: "Alice",
		Email:       "alice@example.com",
	})
	if err != nil {
		t.Fatalf("CreateUser: %v", err)
	}
	channel, err := store.CreateChannel(user.ID, "My Channel", "", nil)
	if err != nil {
		t.Fatalf("CreateChannel: %v", err)
	}

	msg, err := store.CreateChatMessage(channel.ID, user.ID, "hello")
	if err != nil {
		t.Fatalf("CreateChatMessage: %v", err)
	}

	if err := store.DeleteChatMessage(channel.ID, msg.ID); err != nil {
		t.Fatalf("DeleteChatMessage: %v", err)
	}
	if err := store.DeleteChatMessage(channel.ID, msg.ID); err == nil {
		t.Fatalf("expected error when deleting already removed message")
	}
}

func TestUpsertProfileCreatesProfile(t *testing.T) {
	store := newTestStore(t)
	owner, err := store.CreateUser(CreateUserParams{
		DisplayName: "Streamer",
		Email:       "streamer@example.com",
		Roles:       []string{"creator"},
	})
	if err != nil {
		t.Fatalf("CreateUser owner: %v", err)
	}
	friend, err := store.CreateUser(CreateUserParams{
		DisplayName: "Friend",
		Email:       "friend@example.com",
	})
	if err != nil {
		t.Fatalf("CreateUser friend: %v", err)
	}
	channel, err := store.CreateChannel(owner.ID, "Main Stage", "music", nil)
	if err != nil {
		t.Fatalf("CreateChannel: %v", err)
	}

	bio := "Welcome to my river stage"
	avatar := "https://cdn.example.com/avatar.png"
	banner := "https://cdn.example.com/banner.png"
	featured := channel.ID
	topFriends := []string{friend.ID}
	donation := []models.CryptoAddress{{Currency: "eth", Address: "0xabc", Note: "Primary"}}

	profile, err := store.UpsertProfile(owner.ID, ProfileUpdate{
		Bio:               &bio,
		AvatarURL:         &avatar,
		BannerURL:         &banner,
		FeaturedChannelID: &featured,
		TopFriends:        &topFriends,
		DonationAddresses: &donation,
	})
	if err != nil {
		t.Fatalf("UpsertProfile: %v", err)
	}

	if profile.Bio != bio {
		t.Fatalf("expected bio %q, got %q", bio, profile.Bio)
	}
	if profile.FeaturedChannelID == nil || *profile.FeaturedChannelID != channel.ID {
		t.Fatalf("expected featured channel %s", channel.ID)
	}
	if len(profile.TopFriends) != 1 || profile.TopFriends[0] != friend.ID {
		t.Fatalf("expected top friends to include %s", friend.ID)
	}
	if len(profile.DonationAddresses) != 1 {
		t.Fatalf("expected 1 donation address, got %d", len(profile.DonationAddresses))
	}
	if profile.DonationAddresses[0].Currency != "ETH" {
		t.Fatalf("expected currency to be normalized to ETH, got %s", profile.DonationAddresses[0].Currency)
	}
	if profile.CreatedAt.IsZero() || profile.UpdatedAt.IsZero() {
		t.Fatalf("expected timestamps to be populated")
	}

	loaded, ok := store.GetProfile(owner.ID)
	if !ok {
		t.Fatalf("expected persisted profile")
	}
	if loaded.UpdatedAt.Before(profile.UpdatedAt) {
		t.Fatalf("expected loaded profile updated at >= stored profile")
	}

	// second update clears top friends and replaces donation details
	topFriends = []string{}
	donation = []models.CryptoAddress{{Currency: "btc", Address: "bc1xyz"}}
	updated, err := store.UpsertProfile(owner.ID, ProfileUpdate{
		TopFriends:        &topFriends,
		DonationAddresses: &donation,
	})
	if err != nil {
		t.Fatalf("UpsertProfile second update: %v", err)
	}
	if len(updated.TopFriends) != 0 {
		t.Fatalf("expected top friends cleared")
	}
	if len(updated.DonationAddresses) != 1 || updated.DonationAddresses[0].Currency != "BTC" {
		t.Fatalf("expected BTC donation address")
	}

	_, existing := store.GetProfile(friend.ID)
	if existing {
		t.Fatalf("expected friend to have no explicit profile yet")
	}
}

func TestUpsertProfileTopFriendsLimit(t *testing.T) {
	store := newTestStore(t)
	owner, err := store.CreateUser(CreateUserParams{
		DisplayName: "Owner",
		Email:       "owner@example.com",
	})
	if err != nil {
		t.Fatalf("CreateUser owner: %v", err)
	}

	friendIDs := make([]string, 0, 9)
	for i := 0; i < 9; i++ {
		friend, err := store.CreateUser(CreateUserParams{
			DisplayName: "Friend",
			Email:       fmt.Sprintf("friend%d@example.com", i),
		})
		if err != nil {
			t.Fatalf("CreateUser friend %d: %v", i, err)
		}
		friendIDs = append(friendIDs, friend.ID)
	}

	if _, err := store.UpsertProfile(owner.ID, ProfileUpdate{TopFriends: &friendIDs}); err == nil {
		t.Fatalf("expected error for more than eight top friends")
	}
}

func TestMain(m *testing.M) {
	// ensure tests do not leave temp files behind by relying on testing package cleanup
	code := m.Run()
	os.Exit(code)
}<|MERGE_RESOLUTION|>--- conflicted
+++ resolved
@@ -1,10 +1,6 @@
 package storage
 
 import (
-<<<<<<< HEAD
-	"encoding/base64"
-=======
->>>>>>> bcf7a024
 	"errors"
 	"fmt"
 	"os"
