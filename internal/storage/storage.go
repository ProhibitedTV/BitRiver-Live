--- conflicted
+++ resolved
@@ -2712,85 +2712,6 @@
 	return snapshot, s.ingestHealthUpdated
 }
 
-<<<<<<< HEAD
-// CreateTip records a tip event for a channel.
-func (s *Storage) CreateTip(params CreateTipParams) (models.Tip, error) {
-	s.mu.Lock()
-	defer s.mu.Unlock()
-
-	if _, ok := s.data.Channels[params.ChannelID]; !ok {
-		return models.Tip{}, fmt.Errorf("channel %s not found", params.ChannelID)
-	}
-	if _, ok := s.data.Users[params.FromUserID]; !ok {
-		return models.Tip{}, fmt.Errorf("user %s not found", params.FromUserID)
-	}
-	amount := params.Amount
-	if amount.MinorUnits() <= 0 {
-		return models.Tip{}, fmt.Errorf("amount must be positive")
-	}
-	currency := strings.ToUpper(strings.TrimSpace(params.Currency))
-	if currency == "" {
-		return models.Tip{}, fmt.Errorf("currency is required")
-	}
-	provider := strings.ToLower(strings.TrimSpace(params.Provider))
-	if provider == "" {
-		return models.Tip{}, fmt.Errorf("provider is required")
-	}
-	reference := strings.TrimSpace(params.Reference)
-	if reference == "" {
-		reference = fmt.Sprintf("tip-%d", time.Now().UnixNano())
-	}
-	if utf8.RuneCountInString(reference) > MaxTipReferenceLength {
-		return models.Tip{}, fmt.Errorf("reference exceeds %d characters", MaxTipReferenceLength)
-	}
-	wallet := strings.TrimSpace(params.WalletAddress)
-	if utf8.RuneCountInString(wallet) > MaxTipWalletAddressLength {
-		return models.Tip{}, fmt.Errorf("wallet address exceeds %d characters", MaxTipWalletAddressLength)
-	}
-	message := strings.TrimSpace(params.Message)
-	if utf8.RuneCountInString(message) > MaxTipMessageLength {
-		return models.Tip{}, fmt.Errorf("message exceeds %d characters", MaxTipMessageLength)
-	}
-	if s.tipExists(provider, reference) {
-		return models.Tip{}, errors.New(duplicateTipReferenceError)
-	}
-	id, err := generateID()
-	if err != nil {
-		return models.Tip{}, err
-	}
-	now := time.Now().UTC()
-	tip := models.Tip{
-		ID:            id,
-		ChannelID:     params.ChannelID,
-		FromUserID:    params.FromUserID,
-		Amount:        amount,
-		Currency:      currency,
-		Provider:      provider,
-		Reference:     reference,
-		WalletAddress: wallet,
-		Message:       message,
-		CreatedAt:     now,
-	}
-	if s.data.Tips == nil {
-		s.data.Tips = make(map[string]models.Tip)
-	}
-	s.data.Tips[id] = tip
-	if err := s.persist(); err != nil {
-		delete(s.data.Tips, id)
-		return models.Tip{}, err
-	}
-	return tip, nil
-}
-
-// tipExists reports whether a tip with the given provider/reference pair is
-// already persisted. Callers must hold s.mu.
-func (s *Storage) tipExists(provider, reference string) bool {
-	if len(s.data.Tips) == 0 {
-		return false
-	}
-	for _, tip := range s.data.Tips {
-		if tip.Provider == provider && tip.Reference == reference {
-=======
 // Chat operations
 
 func (s *Storage) CreateChatMessage(channelID, userID, content string) (models.ChatMessage, error) {
@@ -2956,17 +2877,12 @@
 func (s *Storage) isChatBannedLocked(channelID, userID string) bool {
 	if bans := s.data.ChatBans[channelID]; bans != nil {
 		if _, exists := bans[userID]; exists {
->>>>>>> 9d2ea501
 			return true
 		}
 	}
 	return false
 }
 
-<<<<<<< HEAD
-// ListTips returns recent tips for a channel.
-func (s *Storage) ListTips(channelID string, limit int) ([]models.Tip, error) {
-=======
 func (s *Storage) chatTimeoutLocked(channelID, userID string) (time.Time, bool) {
 	if timeouts := s.data.ChatTimeouts[channelID]; timeouts != nil {
 		expiry, ok := timeouts[userID]
@@ -2978,103 +2894,12 @@
 }
 
 func (s *Storage) ListChatMessages(channelID string, limit int) ([]models.ChatMessage, error) {
->>>>>>> 9d2ea501
 	s.mu.RLock()
 	defer s.mu.RUnlock()
 
 	if _, ok := s.data.Channels[channelID]; !ok {
 		return nil, fmt.Errorf("channel %s not found", channelID)
 	}
-<<<<<<< HEAD
-	tips := make([]models.Tip, 0)
-	for _, tip := range s.data.Tips {
-		if tip.ChannelID == channelID {
-			tips = append(tips, tip)
-		}
-	}
-	sort.Slice(tips, func(i, j int) bool {
-		return tips[i].CreatedAt.After(tips[j].CreatedAt)
-	})
-	if limit > 0 && len(tips) > limit {
-		tips = tips[:limit]
-	}
-	return tips, nil
-}
-
-// CreateSubscription records a new channel subscription.
-func (s *Storage) CreateSubscription(params CreateSubscriptionParams) (models.Subscription, error) {
-	s.mu.Lock()
-	defer s.mu.Unlock()
-
-	if _, ok := s.data.Channels[params.ChannelID]; !ok {
-		return models.Subscription{}, fmt.Errorf("channel %s not found", params.ChannelID)
-	}
-	if _, ok := s.data.Users[params.UserID]; !ok {
-		return models.Subscription{}, fmt.Errorf("user %s not found", params.UserID)
-	}
-	if params.Duration <= 0 {
-		return models.Subscription{}, fmt.Errorf("duration must be positive")
-	}
-	amount := params.Amount
-	if amount.MinorUnits() < 0 {
-		return models.Subscription{}, fmt.Errorf("amount cannot be negative")
-	}
-	currency := strings.ToUpper(strings.TrimSpace(params.Currency))
-	if currency == "" {
-		return models.Subscription{}, fmt.Errorf("currency is required")
-	}
-	tier := strings.TrimSpace(params.Tier)
-	if tier == "" {
-		tier = "supporter"
-	}
-	provider := strings.ToLower(strings.TrimSpace(params.Provider))
-	if provider == "" {
-		return models.Subscription{}, fmt.Errorf("provider is required")
-	}
-	reference := strings.TrimSpace(params.Reference)
-	if reference == "" {
-		reference = fmt.Sprintf("sub-%d", time.Now().UnixNano())
-	}
-	for _, existing := range s.data.Subscriptions {
-		if existing.Provider == provider && existing.Reference == reference {
-			return models.Subscription{}, fmt.Errorf("subscription reference %s/%s already exists", provider, reference)
-		}
-	}
-	id, err := generateID()
-	if err != nil {
-		return models.Subscription{}, err
-	}
-	started := time.Now().UTC()
-	expires := started.Add(params.Duration)
-	subscription := models.Subscription{
-		ID:                id,
-		ChannelID:         params.ChannelID,
-		UserID:            params.UserID,
-		Tier:              tier,
-		Provider:          provider,
-		Reference:         reference,
-		Amount:            amount,
-		Currency:          currency,
-		StartedAt:         started,
-		ExpiresAt:         expires,
-		AutoRenew:         params.AutoRenew,
-		Status:            "active",
-		ExternalReference: strings.TrimSpace(params.ExternalReference),
-	}
-	if s.data.Subscriptions == nil {
-		s.data.Subscriptions = make(map[string]models.Subscription)
-	}
-	s.data.Subscriptions[id] = subscription
-	if err := s.persist(); err != nil {
-		delete(s.data.Subscriptions, id)
-		return models.Subscription{}, err
-	}
-	return subscription, nil
-}
-
-// ListSubscriptions lists subscriptions for a channel.
-func (s *Storage) ListSubscriptions(channelID string, includeInactive bool) ([]models.Subscription, error) {
-=======
 
 	messages := make([]models.ChatMessage, 0)
 	for _, message := range s.data.ChatMessages {
@@ -3297,76 +3122,12 @@
 
 // ListChatReports lists reports for a channel.
 func (s *Storage) ListChatReports(channelID string, includeResolved bool) ([]models.ChatReport, error) {
->>>>>>> 9d2ea501
 	s.mu.RLock()
 	defer s.mu.RUnlock()
 
 	if _, ok := s.data.Channels[channelID]; !ok {
 		return nil, fmt.Errorf("channel %s not found", channelID)
 	}
-<<<<<<< HEAD
-	subs := make([]models.Subscription, 0)
-	for _, sub := range s.data.Subscriptions {
-		if sub.ChannelID != channelID {
-			continue
-		}
-		if !includeInactive && !strings.EqualFold(sub.Status, "active") {
-			continue
-		}
-		subs = append(subs, sub)
-	}
-	sort.Slice(subs, func(i, j int) bool {
-		if subs[i].StartedAt.Equal(subs[j].StartedAt) {
-			return subs[i].ID < subs[j].ID
-		}
-		return subs[i].StartedAt.After(subs[j].StartedAt)
-	})
-	return subs, nil
-}
-
-// GetSubscription returns a subscription by id.
-func (s *Storage) GetSubscription(id string) (models.Subscription, bool) {
-	s.mu.RLock()
-	defer s.mu.RUnlock()
-	sub, ok := s.data.Subscriptions[id]
-	return sub, ok
-}
-
-// CancelSubscription marks a subscription as cancelled.
-func (s *Storage) CancelSubscription(id, cancelledBy, reason string) (models.Subscription, error) {
-	s.mu.Lock()
-	defer s.mu.Unlock()
-
-	subscription, ok := s.data.Subscriptions[id]
-	if !ok {
-		return models.Subscription{}, fmt.Errorf("subscription %s not found", id)
-	}
-	if subscription.Status == "cancelled" {
-		return subscription, nil
-	}
-	if _, ok := s.data.Users[cancelledBy]; !ok {
-		return models.Subscription{}, fmt.Errorf("user %s not found", cancelledBy)
-	}
-	now := time.Now().UTC()
-	subscription.Status = "cancelled"
-	subscription.AutoRenew = false
-	subscription.CancelledBy = cancelledBy
-	subscription.CancelledAt = &now
-	trimmed := strings.TrimSpace(reason)
-	if trimmed == "" {
-		if cancelledBy == subscription.UserID {
-			trimmed = "user_cancelled"
-		} else {
-			trimmed = "cancelled_by_admin"
-		}
-	}
-	subscription.CancelledReason = trimmed
-	s.data.Subscriptions[id] = subscription
-	if err := s.persist(); err != nil {
-		return models.Subscription{}, err
-	}
-	return subscription, nil
-=======
 	reports := make([]models.ChatReport, 0)
 	for _, report := range s.data.ChatReports {
 		if report.ChannelID != channelID {
@@ -3415,5 +3176,4 @@
 		return models.ChatReport{}, err
 	}
 	return report, nil
->>>>>>> 9d2ea501
 }