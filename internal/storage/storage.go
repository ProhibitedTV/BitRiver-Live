--- conflicted
+++ resolved
@@ -31,24 +31,6 @@
 )
 
 type dataset struct {
-<<<<<<< HEAD
-	Users               map[string]models.User          `json:"users"`
-	Channels            map[string]models.Channel       `json:"channels"`
-	StreamSessions      map[string]models.StreamSession `json:"streamSessions"`
-	ChatMessages        map[string]models.ChatMessage   `json:"chatMessages"`
-	ChatBans            map[string]map[string]time.Time `json:"chatBans"`
-	ChatTimeouts        map[string]map[string]time.Time `json:"chatTimeouts"`
-	ChatBanActors       map[string]map[string]string    `json:"chatBanActors"`
-	ChatBanReasons      map[string]map[string]string    `json:"chatBanReasons"`
-	ChatTimeoutActors   map[string]map[string]string    `json:"chatTimeoutActors"`
-	ChatTimeoutReasons  map[string]map[string]string    `json:"chatTimeoutReasons"`
-	ChatTimeoutIssuedAt map[string]map[string]time.Time `json:"chatTimeoutIssuedAt"`
-	ChatReports         map[string]models.ChatReport    `json:"chatReports"`
-	Tips                map[string]models.Tip           `json:"tips"`
-	Subscriptions       map[string]models.Subscription  `json:"subscriptions"`
-	Profiles            map[string]models.Profile       `json:"profiles"`
-	Follows             map[string]map[string]time.Time `json:"follows"`
-=======
 	Users          map[string]models.User          `json:"users"`
 	Channels       map[string]models.Channel       `json:"channels"`
 	StreamSessions map[string]models.StreamSession `json:"streamSessions"`
@@ -59,7 +41,6 @@
 	Follows        map[string]map[string]time.Time `json:"follows"`
 	Recordings     map[string]models.Recording     `json:"recordings"`
 	ClipExports    map[string]models.ClipExport    `json:"clipExports"`
->>>>>>> 3efac0b2
 }
 
 type Storage struct {
@@ -107,24 +88,6 @@
 
 func newDataset() dataset {
 	return dataset{
-<<<<<<< HEAD
-		Users:               make(map[string]models.User),
-		Channels:            make(map[string]models.Channel),
-		StreamSessions:      make(map[string]models.StreamSession),
-		ChatMessages:        make(map[string]models.ChatMessage),
-		ChatBans:            make(map[string]map[string]time.Time),
-		ChatTimeouts:        make(map[string]map[string]time.Time),
-		ChatBanActors:       make(map[string]map[string]string),
-		ChatBanReasons:      make(map[string]map[string]string),
-		ChatTimeoutActors:   make(map[string]map[string]string),
-		ChatTimeoutReasons:  make(map[string]map[string]string),
-		ChatTimeoutIssuedAt: make(map[string]map[string]time.Time),
-		ChatReports:         make(map[string]models.ChatReport),
-		Tips:                make(map[string]models.Tip),
-		Subscriptions:       make(map[string]models.Subscription),
-		Profiles:            make(map[string]models.Profile),
-		Follows:             make(map[string]map[string]time.Time),
-=======
 		Users:          make(map[string]models.User),
 		Channels:       make(map[string]models.Channel),
 		StreamSessions: make(map[string]models.StreamSession),
@@ -135,7 +98,6 @@
 		Follows:        make(map[string]map[string]time.Time),
 		Recordings:     make(map[string]models.Recording),
 		ClipExports:    make(map[string]models.ClipExport),
->>>>>>> 3efac0b2
 	}
 }
 
