<?xml version="1.0" encoding="utf-8"?>
<Server version="10">
    <Name>OvenMediaEngine</Name>
    <!-- Required for health endpoint and origin-mode APIs; Compose mounts this file at /opt/ovenmediaengine/bin/origin_conf/Server.xml -->
    <Type>origin</Type>
<<<<<<< HEAD
    <!-- OME requires a Bind entry; quickstart renders this value from BITRIVER_OME_BIND. -->
    <IP>0.0.0.0</IP>
    <Bind>0.0.0.0</Bind>
=======
    <!-- OME 0.15.10 rejects a <Bind> element; quickstart renders this IP address from BITRIVER_OME_BIND instead. -->
    <IP>0.0.0.0</IP>
>>>>>>> e41cb9e5
    <PrivacyProtection>false</PrivacyProtection>
    <StunServer>stun.l.google.com:19302</StunServer>

    <Modules>
        <Control>
            <Server>
                <Listeners>
                    <TCP>
                        <IP>0.0.0.0</IP>
                        <Port>8081</Port>
                    </TCP>
                </Listeners>
            </Server>
            <Authentication>
                <User>
                    <ID>admin</ID>
                    <!-- Updated automatically by scripts/quickstart.sh before docker compose up. -->
                    <Password>local-dev-password</Password>
                </User>
            </Authentication>
        </Control>

        <Host>
            <VirtualHosts>
                <VirtualHost>
                    <Name>default</Name>
                    <Host>*</Host>
                    <App>
                        <Name>live</Name>
                    </App>
                </VirtualHost>
            </VirtualHosts>
        </Host>
    </Modules>
</Server><|MERGE_RESOLUTION|>--- conflicted
+++ resolved
@@ -3,14 +3,8 @@
     <Name>OvenMediaEngine</Name>
     <!-- Required for health endpoint and origin-mode APIs; Compose mounts this file at /opt/ovenmediaengine/bin/origin_conf/Server.xml -->
     <Type>origin</Type>
-<<<<<<< HEAD
-    <!-- OME requires a Bind entry; quickstart renders this value from BITRIVER_OME_BIND. -->
-    <IP>0.0.0.0</IP>
-    <Bind>0.0.0.0</Bind>
-=======
     <!-- OME 0.15.10 rejects a <Bind> element; quickstart renders this IP address from BITRIVER_OME_BIND instead. -->
     <IP>0.0.0.0</IP>
->>>>>>> e41cb9e5
     <PrivacyProtection>false</PrivacyProtection>
     <StunServer>stun.l.google.com:19302</StunServer>
 
