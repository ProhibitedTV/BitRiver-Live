package main

import (
	"context"
	"errors"
	"flag"
	"fmt"
	"log/slog"
	"net/http"
	"net/url"
	"os"
	"os/signal"
	"strconv"
	"strings"
	"syscall"
	"time"

	"bitriver-live/internal/api"
	"bitriver-live/internal/auth"
	"bitriver-live/internal/chat"
	"bitriver-live/internal/ingest"
	"bitriver-live/internal/observability/logging"
	"bitriver-live/internal/observability/metrics"
	"bitriver-live/internal/server"
	"bitriver-live/internal/storage"
)

func main() {
	addr := flag.String("addr", "", "HTTP listen address")
	dataPath := flag.String("data", "", "path to JSON datastore")
	storageDriver := flag.String("storage-driver", "", "datastore driver (json or postgres)")
	postgresDSN := flag.String("postgres-dsn", "", "Postgres connection string")
	postgresMaxConns := flag.Int("postgres-max-conns", 0, "maximum connections in the Postgres pool")
	postgresMinConns := flag.Int("postgres-min-conns", 0, "minimum idle connections maintained by the Postgres pool")
	postgresMaxConnLifetime := flag.Duration("postgres-max-conn-lifetime", 0, "maximum lifetime for a pooled Postgres connection")
	postgresMaxConnIdle := flag.Duration("postgres-max-conn-idle", 0, "maximum idle time for a pooled Postgres connection")
	postgresHealthInterval := flag.Duration("postgres-health-interval", 0, "interval between Postgres health checks")
	postgresAcquireTimeout := flag.Duration("postgres-acquire-timeout", 0, "timeout when acquiring a Postgres connection from the pool")
	postgresAppName := flag.String("postgres-app-name", "", "application_name reported to Postgres")
	sessionStoreDriver := flag.String("session-store", "", "session store driver (memory or postgres)")
	sessionPostgresDSN := flag.String("session-postgres-dsn", "", "Postgres DSN for the session store")
	mode := flag.String("mode", "", "server runtime mode (development or production)")
	tlsCert := flag.String("tls-cert", "", "path to TLS certificate file")
	tlsKey := flag.String("tls-key", "", "path to TLS private key file")
	logLevel := flag.String("log-level", "info", "log level (debug, info, warn, error)")
	globalRPS := flag.Float64("rate-global-rps", 0, "global request rate limit in requests per second")
	globalBurst := flag.Int("rate-global-burst", 0, "global rate limit burst allowance")
	loginLimit := flag.Int("rate-login-limit", 0, "maximum login attempts per window for a single IP")
	loginWindow := flag.Duration("rate-login-window", 0, "window for counting login attempts")
	redisAddr := flag.String("rate-redis-addr", "", "Redis address for distributed login throttling")
	redisAddrs := flag.String("rate-redis-addrs", "", "comma separated Redis addresses for distributed login throttling")
	redisUsername := flag.String("rate-redis-username", "", "Redis username for distributed login throttling")
	redisPassword := flag.String("rate-redis-password", "", "Redis password for distributed login throttling")
	redisMasterName := flag.String("rate-redis-master-name", "", "Redis sentinel master name for distributed login throttling")
	redisPoolSize := flag.Int("rate-redis-pool-size", 0, "maximum Redis connections for distributed login throttling")
	redisTLSCA := flag.String("rate-redis-tls-ca", "", "path to Redis TLS CA certificate for distributed login throttling")
	redisTLSCert := flag.String("rate-redis-tls-cert", "", "path to Redis TLS client certificate for distributed login throttling")
	redisTLSKey := flag.String("rate-redis-tls-key", "", "path to Redis TLS client key for distributed login throttling")
	redisTLSServerName := flag.String("rate-redis-tls-server-name", "", "override Redis TLS server name for distributed login throttling")
	redisTLSSkipVerify := flag.Bool("rate-redis-tls-skip-verify", false, "skip Redis TLS verification for distributed login throttling")
	redisTimeout := flag.Duration("rate-redis-timeout", 0, "timeout for Redis operations")
	chatQueueDriver := flag.String("chat-queue-driver", "", "chat queue driver (memory or redis)")
	chatRedisAddr := flag.String("chat-queue-redis-addr", "", "Redis address for chat queue transport")
	chatRedisAddrs := flag.String("chat-queue-redis-addrs", "", "comma separated Redis addresses for chat queue transport")
	chatRedisUsername := flag.String("chat-queue-redis-username", "", "Redis username for chat queue")
	chatRedisPassword := flag.String("chat-queue-redis-password", "", "Redis password for chat queue")
	chatRedisStream := flag.String("chat-queue-redis-stream", "", "Redis stream key for chat queue events")
	chatRedisGroup := flag.String("chat-queue-redis-group", "", "Redis consumer group for chat queue")
	chatRedisMasterName := flag.String("chat-queue-redis-sentinel-master", "", "Redis sentinel master name for chat queue")
	chatRedisPoolSize := flag.Int("chat-queue-redis-pool-size", 0, "maximum Redis connections for chat queue")
	chatRedisTLSCA := flag.String("chat-queue-redis-tls-ca", "", "path to Redis TLS CA certificate for chat queue")
	chatRedisTLSCert := flag.String("chat-queue-redis-tls-cert", "", "path to Redis TLS client certificate for chat queue")
	chatRedisTLSKey := flag.String("chat-queue-redis-tls-key", "", "path to Redis TLS client key for chat queue")
	chatRedisTLSServerName := flag.String("chat-queue-redis-tls-server-name", "", "override Redis TLS server name for chat queue")
	chatRedisTLSSkipVerify := flag.Bool("chat-queue-redis-tls-skip-verify", false, "skip Redis TLS verification for chat queue")
	viewerOrigin := flag.String("viewer-origin", "", "URL of the Next.js viewer runtime to proxy (e.g. http://127.0.0.1:3000)")
	objectEndpoint := flag.String("object-endpoint", "", "object storage endpoint (e.g. http://127.0.0.1:9000)")
	objectRegion := flag.String("object-region", "", "object storage region")
	objectAccessKey := flag.String("object-access-key", "", "object storage access key")
	objectSecretKey := flag.String("object-secret-key", "", "object storage secret key")
	objectBucket := flag.String("object-bucket", "", "object storage bucket name")
	objectUseSSL := flag.Bool("object-use-ssl", false, "enable TLS for object storage requests")
	objectPrefix := flag.String("object-prefix", "", "object storage key prefix for recordings")
	objectPublicEndpoint := flag.String("object-public-endpoint", "", "public endpoint used for playback URLs")
	objectLifecycleDays := flag.Int("object-lifecycle-days", 0, "lifecycle policy in days for archived objects")
	recordingRetentionPublished := flag.String("recording-retention-published", "", "retention duration for published recordings (e.g. 720h, 0 disables expiry)")
	recordingRetentionUnpublished := flag.String("recording-retention-unpublished", "", "retention duration for unpublished recordings")
	flag.Parse()

	logger := logging.New(logging.Config{Level: firstNonEmpty(*logLevel, os.Getenv("BITRIVER_LIVE_LOG_LEVEL"))})
	auditLogger := logging.WithComponent(logger, "audit")
	recorder := metrics.Default()

	serverMode := modeValue(*mode, os.Getenv("BITRIVER_LIVE_MODE"))
	listenAddr := resolveListenAddr(*addr, serverMode, os.Getenv("BITRIVER_LIVE_ADDR"))

	tlsCertPath := firstNonEmpty(*tlsCert, os.Getenv("BITRIVER_LIVE_TLS_CERT"))
	tlsKeyPath := firstNonEmpty(*tlsKey, os.Getenv("BITRIVER_LIVE_TLS_KEY"))

	viewerURL, err := resolveViewerOrigin(*viewerOrigin, os.Getenv("BITRIVER_VIEWER_ORIGIN"))
	if err != nil {
		logger.Error("invalid viewer origin", "error", err)
		os.Exit(1)
	}

	ingestConfig, err := ingest.LoadConfigFromEnv()
	if err != nil {
		logger.Error("failed to load ingest configuration", "error", err)
		os.Exit(1)
	}

	var options []storage.Option
	if ingestConfig.RetryInterval > 0 || ingestConfig.MaxBootAttempts > 0 {
		options = append(options, storage.WithIngestRetries(ingestConfig.MaxBootAttempts, ingestConfig.RetryInterval))
	}
	if ingestConfig.Enabled() {
		controller, err := ingestConfig.NewHTTPController()
		if err != nil {
			logger.Error("failed to initialise ingest controller", "error", err)
			os.Exit(1)
		}
		controller.SetLogger(logging.WithComponent(logger, "ingest"))
		options = append(options, storage.WithIngestController(controller))
	}

	publishedRetention, publishedSet, err := resolveDurationSetting(*recordingRetentionPublished, "BITRIVER_LIVE_RECORDING_RETENTION_PUBLISHED")
	if err != nil {
		logger.Error("invalid published retention", "error", err)
		os.Exit(1)
	}
	unpublishedRetention, unpublishedSet, err := resolveDurationSetting(*recordingRetentionUnpublished, "BITRIVER_LIVE_RECORDING_RETENTION_UNPUBLISHED")
	if err != nil {
		logger.Error("invalid unpublished retention", "error", err)
		os.Exit(1)
	}
	if publishedSet || unpublishedSet {
		policy := storage.RecordingRetentionPolicy{Published: -1, Unpublished: -1}
		if publishedSet {
			policy.Published = publishedRetention
		}
		if unpublishedSet {
			policy.Unpublished = unpublishedRetention
		}
		options = append(options, storage.WithRecordingRetention(policy))
	}

	objectCfg := storage.ObjectStorageConfig{
		Endpoint:       firstNonEmpty(*objectEndpoint, os.Getenv("BITRIVER_LIVE_OBJECT_ENDPOINT")),
		Region:         firstNonEmpty(*objectRegion, os.Getenv("BITRIVER_LIVE_OBJECT_REGION")),
		AccessKey:      firstNonEmpty(*objectAccessKey, os.Getenv("BITRIVER_LIVE_OBJECT_ACCESS_KEY")),
		SecretKey:      firstNonEmpty(*objectSecretKey, os.Getenv("BITRIVER_LIVE_OBJECT_SECRET_KEY")),
		Bucket:         firstNonEmpty(*objectBucket, os.Getenv("BITRIVER_LIVE_OBJECT_BUCKET")),
		UseSSL:         resolveBool(*objectUseSSL, "BITRIVER_LIVE_OBJECT_USE_SSL"),
		Prefix:         strings.TrimSpace(firstNonEmpty(*objectPrefix, os.Getenv("BITRIVER_LIVE_OBJECT_PREFIX"))),
		PublicEndpoint: firstNonEmpty(*objectPublicEndpoint, os.Getenv("BITRIVER_LIVE_OBJECT_PUBLIC_ENDPOINT")),
		LifecycleDays:  resolveInt(*objectLifecycleDays, "BITRIVER_LIVE_OBJECT_LIFECYCLE_DAYS"),
	}
	if objectCfg.Endpoint != "" || objectCfg.Bucket != "" || objectCfg.PublicEndpoint != "" || objectCfg.Prefix != "" || objectCfg.Region != "" || objectCfg.AccessKey != "" || objectCfg.SecretKey != "" || objectCfg.LifecycleDays > 0 || objectCfg.UseSSL {
		options = append(options, storage.WithObjectStorage(objectCfg))
	}

	driver := resolveStorageDriver(*storageDriver, os.Getenv("BITRIVER_LIVE_STORAGE_DRIVER"))
	var (
		store              storage.Repository
		storagePostgresDSN string
	)
	switch driver {
	case "json":
		dataFile := resolveDataPath(*dataPath)
		store, err = storage.NewJSONRepository(dataFile, options...)
	case "postgres":
		storagePostgresDSN = firstNonEmpty(*postgresDSN, os.Getenv("BITRIVER_LIVE_POSTGRES_DSN"))
		if strings.TrimSpace(storagePostgresDSN) == "" {
			logger.Error("postgres storage selected without DSN")
			os.Exit(1)
		}
		pgOptions := append([]storage.Option(nil), options...)
		maxConns := resolveInt(*postgresMaxConns, "BITRIVER_LIVE_POSTGRES_MAX_CONNS")
		minConns := resolveInt(*postgresMinConns, "BITRIVER_LIVE_POSTGRES_MIN_CONNS")
		if maxConns > 0 || minConns > 0 {
			pgOptions = append(pgOptions, storage.WithPostgresPoolLimits(int32(maxConns), int32(minConns)))
		}
		maxLifetime := resolveDuration(*postgresMaxConnLifetime, "BITRIVER_LIVE_POSTGRES_MAX_CONN_LIFETIME", 0)
		maxIdle := resolveDuration(*postgresMaxConnIdle, "BITRIVER_LIVE_POSTGRES_MAX_CONN_IDLE", 0)
		healthInterval := resolveDuration(*postgresHealthInterval, "BITRIVER_LIVE_POSTGRES_HEALTH_INTERVAL", 0)
		if maxLifetime > 0 || maxIdle > 0 || healthInterval > 0 {
			pgOptions = append(pgOptions, storage.WithPostgresPoolDurations(maxLifetime, maxIdle, healthInterval))
		}
		acquireTimeout := resolveDuration(*postgresAcquireTimeout, "BITRIVER_LIVE_POSTGRES_ACQUIRE_TIMEOUT", 0)
		if acquireTimeout > 0 {
			pgOptions = append(pgOptions, storage.WithPostgresAcquireTimeout(acquireTimeout))
		}
		appName := firstNonEmpty(*postgresAppName, os.Getenv("BITRIVER_LIVE_POSTGRES_APP_NAME"))
		if appName != "" {
			pgOptions = append(pgOptions, storage.WithPostgresApplicationName(appName))
		}
		store, err = storage.NewPostgresRepository(storagePostgresDSN, pgOptions...)
	default:
		logger.Error("unsupported storage driver", "driver", driver)
		os.Exit(1)
	}
	if err != nil {
		logger.Error("failed to open datastore", "error", err)
		os.Exit(1)
	}

<<<<<<< HEAD
	sessions := auth.NewSessionManager(24 * time.Hour)
	queueDriver := firstNonEmpty(*chatQueueDriver, os.Getenv("BITRIVER_LIVE_CHAT_QUEUE_DRIVER"))
	chatRedisCfg := chat.RedisQueueConfig{
		Addr:       firstNonEmpty(*chatRedisAddr, os.Getenv("BITRIVER_LIVE_CHAT_REDIS_ADDR")),
		Addrs:      splitAndTrim(firstNonEmpty(*chatRedisAddrs, os.Getenv("BITRIVER_LIVE_CHAT_REDIS_ADDRS"))),
		Username:   firstNonEmpty(*chatRedisUsername, os.Getenv("BITRIVER_LIVE_CHAT_REDIS_USERNAME")),
		Password:   firstNonEmpty(*chatRedisPassword, os.Getenv("BITRIVER_LIVE_CHAT_REDIS_PASSWORD")),
		Stream:     firstNonEmpty(*chatRedisStream, os.Getenv("BITRIVER_LIVE_CHAT_REDIS_STREAM")),
		Group:      firstNonEmpty(*chatRedisGroup, os.Getenv("BITRIVER_LIVE_CHAT_REDIS_GROUP")),
		MasterName: firstNonEmpty(*chatRedisMasterName, os.Getenv("BITRIVER_LIVE_CHAT_REDIS_SENTINEL_MASTER")),
		PoolSize:   resolveInt(*chatRedisPoolSize, "BITRIVER_LIVE_CHAT_REDIS_POOL_SIZE"),
		TLS: chat.RedisTLSConfig{
			CAFile:             firstNonEmpty(*chatRedisTLSCA, os.Getenv("BITRIVER_LIVE_CHAT_REDIS_TLS_CA")),
			CertFile:           firstNonEmpty(*chatRedisTLSCert, os.Getenv("BITRIVER_LIVE_CHAT_REDIS_TLS_CERT")),
			KeyFile:            firstNonEmpty(*chatRedisTLSKey, os.Getenv("BITRIVER_LIVE_CHAT_REDIS_TLS_KEY")),
			ServerName:         firstNonEmpty(*chatRedisTLSServerName, os.Getenv("BITRIVER_LIVE_CHAT_REDIS_TLS_SERVER_NAME")),
			InsecureSkipVerify: resolveBool(*chatRedisTLSSkipVerify, "BITRIVER_LIVE_CHAT_REDIS_TLS_SKIP_VERIFY"),
		},
	}
	queue, err := configureChatQueue(queueDriver, chatRedisCfg, logger)
=======
	sessionDriver := strings.ToLower(strings.TrimSpace(firstNonEmpty(*sessionStoreDriver, os.Getenv("BITRIVER_LIVE_SESSION_STORE"))))
	if sessionDriver == "" {
		sessionDriver = "memory"
	}

	var (
		sessionStore  auth.SessionStore
		sessionCloser func(context.Context) error
	)

	switch sessionDriver {
	case "memory":
		sessionStore = auth.NewMemorySessionStore()
	case "postgres":
		sessionDSN := firstNonEmpty(*sessionPostgresDSN, os.Getenv("BITRIVER_LIVE_SESSION_POSTGRES_DSN"))
		if sessionDSN == "" {
			sessionDSN = storagePostgresDSN
		}
		if strings.TrimSpace(sessionDSN) == "" {
			logger.Error("postgres session store selected without DSN")
			os.Exit(1)
		}
		pgStore, err := auth.NewPostgresSessionStore(sessionDSN)
		if err != nil {
			logger.Error("failed to open session store", "error", err)
			os.Exit(1)
		}
		sessionStore = pgStore
		sessionCloser = func(ctx context.Context) error { return pgStore.Close(ctx) }
	default:
		logger.Error("unsupported session store driver", "driver", sessionDriver)
		os.Exit(1)
	}

	sessions := auth.NewSessionManager(24*time.Hour, auth.WithStore(sessionStore))
	queue, err := configureChatQueue(chatQueueDriver, chatRedisAddr, chatRedisPassword, chatRedisStream, chatRedisGroup, logger)
>>>>>>> 24fc46b9
	if err != nil {
		logger.Error("failed to configure chat queue", "error", err)
		os.Exit(1)
	}
	gateway := chat.NewGateway(chat.GatewayConfig{
		Queue:  queue,
		Store:  store,
		Logger: logging.WithComponent(logger, "chat"),
	})
	handler := api.NewHandler(store, sessions)
	handler.ChatGateway = gateway
	workerCtx, workerCancel := context.WithCancel(context.Background())
	defer workerCancel()
	go storage.NewChatWorker(store, queue, logging.WithComponent(logger, "chat-worker")).Run(workerCtx)

	rateCfg := server.RateLimitConfig{
		GlobalRPS:       resolveFloat(*globalRPS, "BITRIVER_LIVE_RATE_GLOBAL_RPS"),
		GlobalBurst:     resolveInt(*globalBurst, "BITRIVER_LIVE_RATE_GLOBAL_BURST"),
		LoginLimit:      resolveInt(*loginLimit, "BITRIVER_LIVE_RATE_LOGIN_LIMIT"),
		LoginWindow:     resolveDuration(*loginWindow, "BITRIVER_LIVE_RATE_LOGIN_WINDOW", time.Minute),
		RedisAddr:       firstNonEmpty(*redisAddr, os.Getenv("BITRIVER_LIVE_RATE_REDIS_ADDR")),
		RedisAddrs:      splitAndTrim(firstNonEmpty(*redisAddrs, os.Getenv("BITRIVER_LIVE_RATE_REDIS_ADDRS"))),
		RedisUsername:   firstNonEmpty(*redisUsername, os.Getenv("BITRIVER_LIVE_RATE_REDIS_USERNAME")),
		RedisPassword:   firstNonEmpty(*redisPassword, os.Getenv("BITRIVER_LIVE_RATE_REDIS_PASSWORD")),
		RedisMasterName: firstNonEmpty(*redisMasterName, os.Getenv("BITRIVER_LIVE_RATE_REDIS_MASTER_NAME")),
		RedisTimeout:    resolveDuration(*redisTimeout, "BITRIVER_LIVE_RATE_REDIS_TIMEOUT", 2*time.Second),
		RedisPoolSize:   resolveInt(*redisPoolSize, "BITRIVER_LIVE_RATE_REDIS_POOL_SIZE"),
		RedisTLS: server.RedisTLSConfig{
			CAFile:             firstNonEmpty(*redisTLSCA, os.Getenv("BITRIVER_LIVE_RATE_REDIS_TLS_CA")),
			CertFile:           firstNonEmpty(*redisTLSCert, os.Getenv("BITRIVER_LIVE_RATE_REDIS_TLS_CERT")),
			KeyFile:            firstNonEmpty(*redisTLSKey, os.Getenv("BITRIVER_LIVE_RATE_REDIS_TLS_KEY")),
			ServerName:         firstNonEmpty(*redisTLSServerName, os.Getenv("BITRIVER_LIVE_RATE_REDIS_TLS_SERVER_NAME")),
			InsecureSkipVerify: resolveBool(*redisTLSSkipVerify, "BITRIVER_LIVE_RATE_REDIS_TLS_SKIP_VERIFY"),
		},
	}

	tlsCfg := server.TLSConfig{
		CertFile: tlsCertPath,
		KeyFile:  tlsKeyPath,
	}

	srv, err := server.New(handler, server.Config{
		Addr:         listenAddr,
		TLS:          tlsCfg,
		RateLimit:    rateCfg,
		Logger:       logger,
		AuditLogger:  auditLogger,
		Metrics:      recorder,
		ViewerOrigin: viewerURL,
	})
	if err != nil {
		logger.Error("failed to initialise server", "error", err)
		os.Exit(1)
	}

	errs := make(chan error, 1)
	go func() {
		logger.Info("BitRiver Live API listening", "addr", listenAddr, "mode", serverMode)
		if tlsCfg.CertFile != "" && tlsCfg.KeyFile != "" {
			logger.Info("TLS enabled", "cert_file", tlsCfg.CertFile)
		}
		logger.Info("metrics endpoint available", "path", "/metrics")
		if err := srv.Start(); err != nil && !errors.Is(err, http.ErrServerClosed) {
			errs <- err
		}
	}()

	quit := make(chan os.Signal, 1)
	signal.Notify(quit, syscall.SIGINT, syscall.SIGTERM)

	select {
	case sig := <-quit:
		logger.Info("received shutdown signal", "signal", sig.String())
	case err := <-errs:
		logger.Error("server error", "error", err)
	}

	ctx, cancel := context.WithTimeout(context.Background(), 10*time.Second)
	defer cancel()

	if err := srv.Shutdown(ctx); err != nil {
		logger.Warn("graceful shutdown failed", "error", err)
	}

	if closer, ok := store.(interface{ Close(context.Context) error }); ok {
		if err := closer.Close(ctx); err != nil {
			logger.Warn("failed to close datastore", "error", err)
		}
	} else if closer, ok := store.(interface{ Close() error }); ok {
		if err := closer.Close(); err != nil {
			logger.Warn("failed to close datastore", "error", err)
		}
	}

	if sessionCloser != nil {
		if err := sessionCloser(ctx); err != nil {
			logger.Warn("failed to close session store", "error", err)
		}
	} else if closer, ok := sessionStore.(interface{ Close(context.Context) error }); ok {
		if err := closer.Close(ctx); err != nil {
			logger.Warn("failed to close session store", "error", err)
		}
	} else if closer, ok := sessionStore.(interface{ Close() error }); ok {
		if err := closer.Close(); err != nil {
			logger.Warn("failed to close session store", "error", err)
		}
	}

	logger.Info("server stopped")
}

func configureChatQueue(driver string, cfg chat.RedisQueueConfig, logger *slog.Logger) (chat.Queue, error) {
	driver = strings.ToLower(strings.TrimSpace(driver))
	switch driver {
	case "redis":
		if len(cfg.Addrs) == 0 && strings.TrimSpace(cfg.Addr) == "" {
			return nil, fmt.Errorf("redis addr is required for chat queue")
		}
		cfg.Logger = logging.WithComponent(logger, "chat-queue")
		queue, err := chat.NewRedisQueue(cfg)
		if err != nil {
			return nil, err
		}
		return queue, nil
	case "", "memory":
		return chat.NewMemoryQueue(128), nil
	default:
		return nil, fmt.Errorf("unsupported chat queue driver %q", driver)
	}
}

func resolveListenAddr(flagValue, mode, envAddr string) string {
	listenAddr := strings.TrimSpace(flagValue)
	if listenAddr == "" {
		listenAddr = strings.TrimSpace(envAddr)
	}
	if listenAddr == "" {
		listenAddr = defaultListenForMode(mode)
	}
	return listenAddr
}

func modeValue(flagMode, envMode string) string {
	mode := strings.ToLower(strings.TrimSpace(flagMode))
	if mode == "" {
		mode = strings.ToLower(strings.TrimSpace(envMode))
	}
	if mode == "" {
		mode = "development"
	}
	return mode
}

func defaultListenForMode(mode string) string {
	if mode == "production" {
		return ":80"
	}
	return ":8080"
}

func resolveStorageDriver(flagValue, envValue string) string {
	driver := strings.ToLower(strings.TrimSpace(flagValue))
	if driver == "" {
		driver = strings.ToLower(strings.TrimSpace(envValue))
	}
	if driver == "" {
		driver = "json"
	}
	return driver
}

func resolveDataPath(flagValue string) string {
	if flagValue != "" {
		return flagValue
	}
	if env := strings.TrimSpace(os.Getenv("BITRIVER_LIVE_DATA")); env != "" {
		return env
	}
	return "data/store.json"
}

func resolveViewerOrigin(flagValue, envValue string) (*url.URL, error) {
	raw := strings.TrimSpace(flagValue)
	if raw == "" {
		raw = strings.TrimSpace(envValue)
	}
	if raw == "" {
		return nil, nil
	}
	parsed, err := url.Parse(raw)
	if err != nil {
		return nil, fmt.Errorf("parse viewer origin: %w", err)
	}
	if parsed.Scheme == "" || parsed.Host == "" {
		return nil, fmt.Errorf("viewer origin must include scheme and host")
	}
	return parsed, nil
}

func firstNonEmpty(values ...string) string {
	for _, value := range values {
		trimmed := strings.TrimSpace(value)
		if trimmed != "" {
			return trimmed
		}
	}
	return ""
}

func splitAndTrim(raw string) []string {
	raw = strings.TrimSpace(raw)
	if raw == "" {
		return nil
	}
	parts := strings.Split(raw, ",")
	out := make([]string, 0, len(parts))
	for _, part := range parts {
		trimmed := strings.TrimSpace(part)
		if trimmed != "" {
			out = append(out, trimmed)
		}
	}
	if len(out) == 0 {
		return nil
	}
	return out
}

func resolveFloat(flagValue float64, envKey string) float64 {
	if flagValue > 0 {
		return flagValue
	}
	if env := os.Getenv(envKey); env != "" {
		if value, err := parseFloat(env); err == nil {
			return value
		}
	}
	return 0
}

func resolveInt(flagValue int, envKey string) int {
	if flagValue > 0 {
		return flagValue
	}
	if env := os.Getenv(envKey); env != "" {
		if value, err := parseInt(env); err == nil {
			return value
		}
	}
	return 0
}

func resolveDuration(flagValue time.Duration, envKey string, fallback time.Duration) time.Duration {
	if flagValue > 0 {
		return flagValue
	}
	if env := os.Getenv(envKey); env != "" {
		if value, err := time.ParseDuration(env); err == nil {
			return value
		}
	}
	if fallback > 0 {
		return fallback
	}
	return 0
}

func resolveBool(flagValue bool, envKey string) bool {
	if flagValue {
		return true
	}
	if env, ok := os.LookupEnv(envKey); ok {
		if value, err := strconv.ParseBool(strings.TrimSpace(env)); err == nil {
			return value
		}
	}
	return false
}

func resolveDurationSetting(flagValue string, envKey string) (time.Duration, bool, error) {
	raw := strings.TrimSpace(flagValue)
	if raw == "" {
		if env, ok := os.LookupEnv(envKey); ok {
			raw = strings.TrimSpace(env)
		}
	}
	if raw == "" {
		return 0, false, nil
	}
	duration, err := time.ParseDuration(raw)
	if err != nil {
		return 0, false, err
	}
	return duration, true, nil
}

func parseFloat(value string) (float64, error) {
	return strconv.ParseFloat(strings.TrimSpace(value), 64)
}

func parseInt(value string) (int, error) {
	v, err := strconv.Atoi(strings.TrimSpace(value))
	if err != nil {
		return 0, err
	}
	return v, nil
}<|MERGE_RESOLUTION|>--- conflicted
+++ resolved
@@ -204,28 +204,6 @@
 		os.Exit(1)
 	}
 
-<<<<<<< HEAD
-	sessions := auth.NewSessionManager(24 * time.Hour)
-	queueDriver := firstNonEmpty(*chatQueueDriver, os.Getenv("BITRIVER_LIVE_CHAT_QUEUE_DRIVER"))
-	chatRedisCfg := chat.RedisQueueConfig{
-		Addr:       firstNonEmpty(*chatRedisAddr, os.Getenv("BITRIVER_LIVE_CHAT_REDIS_ADDR")),
-		Addrs:      splitAndTrim(firstNonEmpty(*chatRedisAddrs, os.Getenv("BITRIVER_LIVE_CHAT_REDIS_ADDRS"))),
-		Username:   firstNonEmpty(*chatRedisUsername, os.Getenv("BITRIVER_LIVE_CHAT_REDIS_USERNAME")),
-		Password:   firstNonEmpty(*chatRedisPassword, os.Getenv("BITRIVER_LIVE_CHAT_REDIS_PASSWORD")),
-		Stream:     firstNonEmpty(*chatRedisStream, os.Getenv("BITRIVER_LIVE_CHAT_REDIS_STREAM")),
-		Group:      firstNonEmpty(*chatRedisGroup, os.Getenv("BITRIVER_LIVE_CHAT_REDIS_GROUP")),
-		MasterName: firstNonEmpty(*chatRedisMasterName, os.Getenv("BITRIVER_LIVE_CHAT_REDIS_SENTINEL_MASTER")),
-		PoolSize:   resolveInt(*chatRedisPoolSize, "BITRIVER_LIVE_CHAT_REDIS_POOL_SIZE"),
-		TLS: chat.RedisTLSConfig{
-			CAFile:             firstNonEmpty(*chatRedisTLSCA, os.Getenv("BITRIVER_LIVE_CHAT_REDIS_TLS_CA")),
-			CertFile:           firstNonEmpty(*chatRedisTLSCert, os.Getenv("BITRIVER_LIVE_CHAT_REDIS_TLS_CERT")),
-			KeyFile:            firstNonEmpty(*chatRedisTLSKey, os.Getenv("BITRIVER_LIVE_CHAT_REDIS_TLS_KEY")),
-			ServerName:         firstNonEmpty(*chatRedisTLSServerName, os.Getenv("BITRIVER_LIVE_CHAT_REDIS_TLS_SERVER_NAME")),
-			InsecureSkipVerify: resolveBool(*chatRedisTLSSkipVerify, "BITRIVER_LIVE_CHAT_REDIS_TLS_SKIP_VERIFY"),
-		},
-	}
-	queue, err := configureChatQueue(queueDriver, chatRedisCfg, logger)
-=======
 	sessionDriver := strings.ToLower(strings.TrimSpace(firstNonEmpty(*sessionStoreDriver, os.Getenv("BITRIVER_LIVE_SESSION_STORE"))))
 	if sessionDriver == "" {
 		sessionDriver = "memory"
@@ -262,7 +240,6 @@
 
 	sessions := auth.NewSessionManager(24*time.Hour, auth.WithStore(sessionStore))
 	queue, err := configureChatQueue(chatQueueDriver, chatRedisAddr, chatRedisPassword, chatRedisStream, chatRedisGroup, logger)
->>>>>>> 24fc46b9
 	if err != nil {
 		logger.Error("failed to configure chat queue", "error", err)
 		os.Exit(1)
