--- conflicted
+++ resolved
@@ -6,10 +6,7 @@
 	"time"
 
 	"github.com/jackc/pgx/v5"
-<<<<<<< HEAD
-=======
 	"github.com/jackc/pgx/v5/pgconn"
->>>>>>> 24fc46b9
 )
 
 type Config struct {
@@ -84,57 +81,8 @@
 
 func (p *Pool) Close() {}
 
-<<<<<<< HEAD
 func (p *Pool) Exec(context.Context, string, ...any) (pgx.CommandTag, error) {
 	return pgx.CommandTag{}, nil
-}
-
-func (p *Pool) BeginTx(context.Context, pgx.TxOptions) (pgx.Tx, error) {
-	return &noopTx{}, nil
-}
-
-func (p *Pool) QueryRow(context.Context, string, ...any) pgx.Row {
-	return noopRow{}
-}
-
-func (p *Pool) Query(context.Context, string, ...any) (pgx.Rows, error) {
-	return &noopRows{}, nil
-}
-
-type noopTx struct{}
-
-func (n *noopTx) Rollback(context.Context) error { return nil }
-
-func (n *noopTx) Commit(context.Context) error { return nil }
-
-func (n *noopTx) Exec(context.Context, string, ...any) (pgx.CommandTag, error) {
-	return pgx.CommandTag{}, nil
-}
-
-func (n *noopTx) Query(context.Context, string, ...any) (pgx.Rows, error) {
-	return &noopRows{}, nil
-}
-
-func (n *noopTx) QueryRow(context.Context, string, ...any) pgx.Row {
-	return noopRow{}
-}
-
-type noopRow struct{}
-
-func (noopRow) Scan(dest ...interface{}) error { return pgx.ErrNoRows }
-
-type noopRows struct{}
-
-func (r *noopRows) Close() {}
-
-func (r *noopRows) Next() bool { return false }
-
-func (r *noopRows) Scan(dest ...interface{}) error { return pgx.ErrNoRows }
-
-func (r *noopRows) Err() error { return nil }
-=======
-func (p *Pool) Exec(context.Context, string, ...any) (pgconn.CommandTag, error) {
-	return pgconn.CommandTag{}, nil
 }
 
 func (p *Pool) QueryRow(context.Context, string, ...any) pgx.Row {
@@ -147,5 +95,4 @@
 
 func (p *Pool) BeginTx(context.Context, pgx.TxOptions) (*Tx, error) {
 	return &Tx{}, nil
-}
->>>>>>> 24fc46b9
+}