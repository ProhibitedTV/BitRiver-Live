--- conflicted
+++ resolved
@@ -67,11 +67,7 @@
 5. Run the SQL migrations and seed an admin user, then print the admin email and password in your terminal.
 
 The helper also regenerates `deploy/ome/Server.generated.xml` from the bundled template, applying `BITRIVER_OME_BIND` (default
-<<<<<<< HEAD
-`0.0.0.0`) to both `<IP>` and `<Bind>`—OME requires the `<Bind>` tag—and the OME credentials from `.env` so rerunning the quickstart keeps the control service healthy.
-=======
 `0.0.0.0`) to the `<IP>` field—OME 0.15.10 rejects a `<Bind>` tag—and the OME credentials from `.env` so rerunning the quickstart keeps the control service healthy.
->>>>>>> e41cb9e5
 
 If the script exits with an error, re-run it after fixing the reported problem. You can always re-run the script to rebuild the
 stack or refresh credentials.
