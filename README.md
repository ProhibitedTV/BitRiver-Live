# BitRiver-Live

BitRiver Live is a modern, full-stack solution for building your own live streaming platform—similar to Twitch or DLive—that you can operate on your own infrastructure. The project is designed for creators, communities, and developers who want freedom, scalability, and transparency in how live media is delivered.

---

## Developer Quickstart

The repository now includes a self-contained Go API that covers the foundational entities outlined in the product plan—users, channels, stream sessions, and chat messages. It persists data to a simple JSON datastore so you can experiment without needing any external infrastructure.

### Requirements

- [Go](https://go.dev/) 1.21 or newer

### Run the API server

```bash
go run ./cmd/server --mode development --addr :8080 --data data/store.json
```

When the server is running, visit [http://localhost:8080](http://localhost:8080) to open the **BitRiver Live Control Center**. The built-in web interface lets you:

- Create users, channels, and streamer profiles without touching the command line
- Edit or retire accounts, rotate channel metadata, and keep stream keys handy with one-click copy actions
- Start or stop live sessions, review rolling analytics, and export a JSON snapshot of the state
- Seed chat conversations, moderate or remove messages across every channel in one view
- Capture recorded broadcasts automatically when a stream ends, manage retention windows, and surface VOD manifests to viewers
- Curate streamer profiles with featured channels, top friends, and crypto donation links through a guided form
- Generate a turn-key installer script that provisions BitRiver Live as a systemd service on a home server, complete with optional log directories
- Offer a self-service `/signup` experience so viewers can create password-protected accounts on their own

The UI talks directly to the same REST API documented below, so you can always fall back to curl or an API client when you need to automate advanced workflows.

The server also respects the `BITRIVER_LIVE_ADDR`, `BITRIVER_LIVE_MODE`, and `BITRIVER_LIVE_DATA` environment variables if you prefer configuring runtime options without flags. Switch to production-ready defaults by running:

```bash
go run ./cmd/server --mode production --data /var/lib/bitriver-live/store.json
```

In production mode BitRiver Live binds to port 80 by default, letting viewers access the control center without appending a port number to your domain.

To serve HTTPS directly from the Go process provide a certificate/key pair generated via [Let's Encrypt](https://letsencrypt.org/), your reverse proxy, or another certificate authority:

```bash
go run ./cmd/server \
  --mode production \
  --addr :443 \
  --data /var/lib/bitriver-live/store.json \
  --tls-cert /etc/letsencrypt/live/stream.example.com/fullchain.pem \
  --tls-key /etc/letsencrypt/live/stream.example.com/privkey.pem
```

The same values can be supplied through environment variables (`BITRIVER_LIVE_TLS_CERT` and `BITRIVER_LIVE_TLS_KEY`). Pair this with a lightweight cron job or Certbot renewal hook to keep certificates fresh, or terminate TLS at a reverse proxy if you prefer automatic ACME handling upstream.

Prefer containers? Check out `deploy/docker-compose.yml` for a pre-wired stack that mounts persistent storage, exposes metrics, and optionally links Redis for shared rate-limiting state. You can also point chat at a Redis Streams transport by setting `--chat-queue-driver redis` (or `BITRIVER_LIVE_CHAT_QUEUE_DRIVER=redis`) along with `--chat-queue-redis-addr`/`BITRIVER_LIVE_CHAT_REDIS_ADDR`; the queue constructor will automatically create the configured stream and consumer group when it connects.

### Postgres backend

The repository now ships with SQL migrations under `deploy/migrations/` that mirror the JSON datastore schema. Apply them with your preferred migration tool or straight through `psql`:

```bash
psql "postgres://bitriver:bitriver@localhost:5432/bitriver?sslmode=disable" \
  --file deploy/migrations/0001_initial.sql
```

Once a driver such as `pgxpool` is available, start the API with the Postgres storage driver:

```bash
go run ./cmd/server \
  --storage-driver postgres \
  --postgres-dsn "postgres://bitriver:bitriver@localhost:5432/bitriver?sslmode=disable" \
  --postgres-max-conns 20 \
  --postgres-min-conns 5 \
  --postgres-acquire-timeout 5s
```

The same configuration can be supplied via environment variables:

| Variable | Description |
| --- | --- |
| `BITRIVER_LIVE_STORAGE_DRIVER` | Set to `postgres` to enable the relational repository. |
| `BITRIVER_LIVE_POSTGRES_DSN` | Connection string passed to the Postgres driver. |
| `BITRIVER_LIVE_POSTGRES_MAX_CONNS` / `BITRIVER_LIVE_POSTGRES_MIN_CONNS` | Pool limits for concurrent and idle connections. |
| `BITRIVER_LIVE_POSTGRES_ACQUIRE_TIMEOUT` | How long to wait when borrowing a connection from the pool. |
| `BITRIVER_LIVE_POSTGRES_MAX_CONN_LIFETIME` | Maximum lifetime before a pooled connection is recycled. |
| `BITRIVER_LIVE_POSTGRES_MAX_CONN_IDLE` | Maximum idle time before a connection is closed. |
| `BITRIVER_LIVE_POSTGRES_HEALTH_INTERVAL` | Frequency of pool health probes. |
| `BITRIVER_LIVE_POSTGRES_APP_NAME` | Optional `application_name` reported to Postgres. |

`deploy/docker-compose.yml` now provisions a local Postgres container and wires these environment variables automatically. After running the migrations the API can ingest JSON exports into Postgres without rewriting IDs. The `storage.NewPostgresRepository` constructor currently returns `storage.ErrPostgresUnavailable` until the driver dependency can be vendored, but the configuration pipeline, migrations, and integration test harness are ready for a drop-in implementation.

### Public viewer

BitRiver Live now ships with a dedicated viewer experience powered by Next.js. Build it from `web/viewer`:

```bash
cd web/viewer
npm ci
NEXT_VIEWER_BASE_PATH=/viewer npm run build
```

Deploy the generated standalone output with `node server.js`. The Go API proxies `/viewer` requests to that runtime when `BITRIVER_VIEWER_ORIGIN` points at the viewer host (for example, `http://127.0.0.1:3000`). The client bundle reads `NEXT_PUBLIC_API_BASE_URL` at build time—leave it empty to call the same origin or set it to an absolute URL if the API lives elsewhere.

The viewer now bundles real-time chat, searchable channel discovery, subscriber tooling, and VOD rails. Every channel page exposes a responsive player, a live moderation-aware chat panel, and a replay gallery that pulls straight from the API. The header ships with a theme toggle that mirrors the control-center palette so dark rooms and bright studios both look great.

Docker users can `docker compose up` from `deploy/` to launch both the API and viewer; the compose file wires environment variables and networking automatically. Systemd operators can use the manifests in `deploy/systemd/` to run `bitriver-viewer.service` alongside the API service.

The server exposes a REST API under the `/api` prefix:

| Endpoint | Method | Description |
| --- | --- | --- |
| `/api/auth/signup` | `POST` | Self-service viewer registration with password hashing |
| `/api/auth/login` | `POST` | Issue a session token for password-based sign-in |
| `/api/auth/session` | `GET`, `DELETE` | Inspect or revoke active sessions |
| `/api/users` | `POST`, `GET` | Create new accounts and list all users |
| `/api/users/{id}` | `GET`, `PATCH`, `DELETE` | Inspect, update, or remove a control-center account |
| `/api/channels` | `POST`, `GET` | Provision channels for creators and filter them by owner |
| `/api/channels/{id}` | `GET`, `PATCH`, `DELETE` | Fetch, update, or delete channel metadata |
| `/api/channels/{id}/stream/start` | `POST` | Mark a channel live and begin a stream session |
| `/api/channels/{id}/stream/stop` | `POST` | End the active session and capture peak concurrents |
| `/api/channels/{id}/sessions` | `GET` | Retrieve the session history for a channel |
| `/api/channels/{id}/chat` | `POST`, `GET` | Persist chat messages and fetch recent history |
| `/api/channels/{id}/chat/{messageId}` | `DELETE` | Remove a single chat message for moderation |
<<<<<<< HEAD
| `/api/channels/{id}/chat/moderation/restrictions` | `GET` | List active bans and timeouts for a channel |
| `/api/channels/{id}/chat/moderation/reports` | `POST`, `GET` | Submit viewer reports and review moderation queue |
| `/api/channels/{id}/chat/moderation/reports/{reportId}/resolve` | `POST` | Resolve or annotate a chat report |
| `/api/channels/{id}/monetization/tips` | `POST`, `GET` | Accept supporter tips and review recent transactions |
| `/api/channels/{id}/monetization/subscriptions` | `POST`, `GET` | Manage recurring channel subscriptions |
| `/api/channels/{id}/monetization/subscriptions/{subscriptionId}` | `DELETE` | Cancel a subscription (viewer or admin) |
| `/api/profiles/{userId}` | `PUT`, `GET` | Configure streamer bios, top friends, and crypto-only donation links |

Moderation endpoints emit structured events into the chat persistence queue so bans, timeouts, and viewer reports stay in sync across WebSocket clients and long-term storage. When you wire Redis Streams into the server, the chat worker and gateway scale horizontally while still delivering the new moderation actions. Use the restrictions endpoint to audit active sanctions and the reports workflow to resolve escalations with an audit trail.

Monetization flows now cover one-off tips and recurring subscriptions. Tips capture provider metadata (including crypto wallet addresses) and surface them via both the API and the `/metrics` endpoint. Subscriptions support configurable tiers, durations, and cancellation auditing, giving you the primitives required to build dashboards or automate payouts.
=======
| `/api/recordings?channelId={id}` | `GET` | List published recordings (creators can view drafts when authenticated) |
| `/api/recordings/{id}` | `GET`, `DELETE` | Fetch a recording manifest or remove it from storage |
| `/api/recordings/{id}/publish` | `POST` | Mark a recording as publicly accessible and extend its retention window |
| `/api/recordings/{id}/clips` | `GET`, `POST` | List exported highlights or queue a new clip for processing |
| `/api/profiles/{userId}` | `PUT`, `GET` | Configure streamer bios, top friends, and crypto-only donation links |

### Recording retention and object storage

Stopping a stream now generates a recording entry that captures the session metadata, playback manifests, and retention window. Creators can publish the VOD when it is ready, delete it entirely, or export smaller highlight clips via the REST API or the control centre. Configure how long recordings should be kept—both before and after publication—and where the underlying artefacts live using the flags and environment variables below:

| Variable | Description |
| --- | --- |
| `BITRIVER_LIVE_OBJECT_ENDPOINT` | URL for the MinIO/S3-compatible endpoint that stores VOD manifests and thumbnails. |
| `BITRIVER_LIVE_OBJECT_REGION` | Optional region hint for the object storage provider. |
| `BITRIVER_LIVE_OBJECT_ACCESS_KEY` / `BITRIVER_LIVE_OBJECT_SECRET_KEY` | Credentials used when uploading manifests or thumbnails. |
| `BITRIVER_LIVE_OBJECT_BUCKET` | Bucket where recordings, manifests, and thumbnails should be written. |
| `BITRIVER_LIVE_OBJECT_PREFIX` | Prefix applied to each uploaded object (useful for multitenancy). |
| `BITRIVER_LIVE_OBJECT_PUBLIC_ENDPOINT` | Base URL exposed to clients when referencing manifests or thumbnails. |
| `BITRIVER_LIVE_OBJECT_USE_SSL` | Set to `true` when the object storage endpoint expects HTTPS. |
| `BITRIVER_LIVE_OBJECT_LIFECYCLE_DAYS` | Optional lifecycle policy for the bucket; the API shares this with workers that prune stale artefacts. |
| `BITRIVER_LIVE_RECORDING_RETENTION_PUBLISHED` | Duration (e.g. `720h`) that published VODs should be retained before being purged. Use `0` to keep them indefinitely. |
| `BITRIVER_LIVE_RECORDING_RETENTION_UNPUBLISHED` | Duration that drafts stay on disk; `0` disables automatic removal before publication. |

Flags with the same names (see `--object-endpoint`, `--object-bucket`, `--recording-retention-published`, etc.) override the environment variables when provided. The server keeps recordings in the JSON datastore until the retention window elapses and mirrors the policy into object storage lifecycle configuration.
>>>>>>> 3efac0b2

Example: create a user, launch a channel, and start a stream session.

```bash
# Create a user
curl -s --request POST http://localhost:8080/api/users \
  --header 'Content-Type: application/json' \
  --data '{"displayName":"River","email":"river@example.com","roles":["creator"]}'

# Create a channel for that user (replace OWNER_ID with the user ID from above)
curl -s --request POST http://localhost:8080/api/channels \
  --header 'Content-Type: application/json' \
  --data '{"ownerId":"OWNER_ID","title":"River Rafting","tags":["outdoors","travel"]}'

# Start streaming (replace CHANNEL_ID)
curl -s --request POST http://localhost:8080/api/channels/CHANNEL_ID/stream/start \
  --header 'Content-Type: application/json' \
  --data '{"renditions":["1080p","720p"]}'
```

### Authentication tokens

All authenticated endpoints expect the BitRiver Live session token to be supplied via the `Authorization` header using the
standard Bearer format:

```bash
curl --request GET http://localhost:8080/api/auth/session \
  --header "Authorization: Bearer SESSION_TOKEN"
```

Future releases will also support the same token stored in a secure `bitriver_session` cookie for browser clients. Query-string
tokens are no longer accepted.

To stop the session, POST to `/api/channels/CHANNEL_ID/stream/stop` with an optional `peakConcurrent` value. Chat messages can be posted to `/api/channels/CHANNEL_ID/chat` and retrieved with pagination (`?limit=25`).

Once a creator has at least one friend on the platform, they can publish a profile that highlights their live channels, a MySpace-style “top eight”, and crypto donation addresses that the platform never touches:

```bash
curl -s --request PUT http://localhost:8080/api/profiles/STREAMER_ID \
  --header 'Content-Type: application/json' \
  --data '{
    "bio":"Streaming straight from the river",
    "avatarUrl":"https://cdn.example.com/avatar.png",
    "bannerUrl":"https://cdn.example.com/banner.png",
    "featuredChannelId":"CHANNEL_ID",
    "topFriends":["FRIEND_ID_1","FRIEND_ID_2"],
    "donationAddresses":[
      {"currency":"eth","address":"0x123","note":"main wallet"},
      {"currency":"btc","address":"bc1xyz"}
    ]
  }'
```

The API normalizes currency symbols (e.g., `eth` → `ETH`) and enforces a maximum of eight top friends to preserve the throwback feel. Donation links are peer-to-peer: viewers send crypto directly to streamers with zero custody by the BitRiver Live backend.

For non-technical viewers, the bundled `/signup` page provides a friendly registration and sign-in flow that talks to the authentication endpoints above and persists session tokens to the browser.

### Run automated checks

```bash
go test ./...

cd web/viewer
npm install
npm run lint
npm run test:integration
```

The Go suite exercises the JSON storage layer, REST handlers, and stream/chat flows end-to-end without requiring any external services or libraries beyond the Go standard library. The viewer integration suite combines Jest component coverage with Playwright accessibility checks—installing dependencies once with `npm install` prepares both harnesses. Playwright downloads its browsers on first run; if you need a CI-friendly install, run `npx playwright install --with-deps` ahead of the test command.

### Configure ingest orchestration

BitRiver Live can orchestrate end-to-end ingest and transcode jobs by talking to an SRS edge, an OvenMediaEngine application, and an FFmpeg job controller. Provide connection details via environment variables when starting the server:

| Variable | Description |
| --- | --- |
| `BITRIVER_SRS_API` | Base URL (including port, e.g. `http://srs:1985`) for the SRS management API. |
| `BITRIVER_SRS_TOKEN` | Bearer token used when creating/deleting SRS channels. |
| `BITRIVER_OME_API` | Base URL for the OvenMediaEngine REST API (defaults to port `8081`). |
| `BITRIVER_OME_USERNAME` / `BITRIVER_OME_PASSWORD` | Basic-auth credentials for OvenMediaEngine. |
| `BITRIVER_TRANSCODER_API` | Base URL for the FFmpeg job runner (e.g. a lightweight controller on port `9000`). |
| `BITRIVER_TRANSCODER_TOKEN` | Bearer token for FFmpeg job APIs. |
| `BITRIVER_TRANSCODE_LADDER` | Optional ladder definition (`1080p:6000,720p:4000,480p:2500`). |
| `BITRIVER_INGEST_MAX_BOOT_ATTEMPTS` | Number of times to retry encoder boot before giving up. |
| `BITRIVER_INGEST_RETRY_INTERVAL` | Delay between retry attempts (e.g. `500ms`). |
| `BITRIVER_INGEST_HTTP_MAX_ATTEMPTS` | Retries for individual HTTP calls to SRS/OME/transcoder (default `3`). |
| `BITRIVER_INGEST_HTTP_RETRY_INTERVAL` | Backoff between HTTP retries (default `500ms`). |
| `BITRIVER_INGEST_HEALTH` | Path that exposes dependency health (default `/healthz`). |

To keep bootstrapping predictable the server now fails fast if any of the required endpoints or credentials above are missing. A complete setup requires:

- An **SRS** management API reachable on port `1985` (or your custom management port) and a bearer token configured via `BITRIVER_SRS_TOKEN`.
- An **OvenMediaEngine** API listener (default `8081`) with an account that has permission to create and delete applications. Provide the username/password through `BITRIVER_OME_USERNAME` and `BITRIVER_OME_PASSWORD`.
- A **transcoder job controller** (such as an FFmpeg fleet manager) exposed over HTTP—commonly on port `9000`—secured with a bearer token supplied in `BITRIVER_TRANSCODER_TOKEN`.

Open the management ports to the BitRiver Live API host and ensure the credentials map to accounts that can create/delete the corresponding resources. Set the optional `BITRIVER_INGEST_HEALTH` path if your services expose health checks somewhere other than `/healthz`.

When these variables are set the API will:

1. POST to `SRS /v1/channels` to allocate RTMP/SRT ingest keys for the channel.
2. POST to `OvenMediaEngine /v1/applications` to configure the playback application.
3. POST to the FFmpeg controller `/v1/jobs` endpoint to launch the adaptive bitrate ladder.

Stopping a stream reverses the process with DELETE calls to `/v1/jobs/{id}`, `/v1/applications/{channelId}`, and `/v1/channels/{channelId}`.

The `/healthz` endpoint now returns JSON that includes the status of these external services so dashboards and probes can surface degraded dependencies early.

### Operations runbook

Operators can use the manifests under `deploy/` as a reference architecture for production or staging clusters.

1. **Provision ingest dependencies first.** Bring up SRS, OvenMediaEngine (OME), and the FFmpeg job controller before starting the BitRiver Live API. The compose file at `deploy/docker-compose.yml` defines the services as `srs`, `ome`, and `transcoder` respectively. Each service exposes an HTTP health probe on `/healthz` (with fallbacks to vendor-specific paths) so you can validate readiness with `docker compose ps` or an external probe before the API starts.
2. **Configure secrets securely.**
   - Generate an SRS management token and set it via `BITRIVER_SRS_TOKEN`.
   - Create an administrator account in OME (matching the credentials in `deploy/ome/Server.xml` or your customized configuration) and surface the username/password as `BITRIVER_OME_USERNAME` and `BITRIVER_OME_PASSWORD`.
   - Issue a bearer token for the FFmpeg job controller and inject it with `BITRIVER_TRANSCODER_TOKEN`.
   Store these values in a secrets manager or `.env` file rather than committing them to version control. The sample compose file ships with placeholder values for local development—override them in production.
3. **Boot the API last.** Once the ingest dependencies report healthy you can start the `bitriver-live` service. The server persists the ingest endpoints, playback URLs, and job IDs returned during boot so the current session can be recovered after a restart or audited later via `/api/channels/{id}/sessions`.
4. **Monitor health continuously.** Poll `/healthz` on the API to capture the aggregated ingest status, or query the upstream services directly using the health endpoints listed above. A failing dependency will surface as an `error` status with human-readable detail to aid in incident response.

For Kubernetes deployments replicate the boot order and secret wiring with native primitives (e.g. StatefulSets for ingest services, Secrets for credentials, and readiness probes targeting `/healthz`).

### Rate limiting and audit logging

The HTTP server now enforces an optional global rate limit along with per-IP throttling for login attempts. Configure the guards to taste (and optionally back them with Redis for multi-node deployments):

| Variable | Description |
| --- | --- |
| `BITRIVER_LIVE_RATE_GLOBAL_RPS` | Maximum requests-per-second allowed across the process. |
| `BITRIVER_LIVE_RATE_GLOBAL_BURST` | Optional burst size for the global limiter. |
| `BITRIVER_LIVE_RATE_LOGIN_LIMIT` | Maximum login attempts per IP within the configured window. |
| `BITRIVER_LIVE_RATE_LOGIN_WINDOW` | Rolling window (e.g. `2m`) for counting login attempts. |
| `BITRIVER_LIVE_RATE_REDIS_ADDR` | Redis address used to coordinate login throttling across replicas. |
| `BITRIVER_LIVE_RATE_REDIS_PASSWORD` | Password for the Redis instance if required. |
| `BITRIVER_LIVE_RATE_REDIS_TIMEOUT` | Timeout for Redis operations (`2s` by default). |

All state-changing API calls emit structured audit logs containing the authenticated user (when available), path, status code, and remote IP so you can feed them into `journalctl` or your preferred log pipeline.

### Observability endpoints

BitRiver Live exports Prometheus-compatible metrics and improved health reporting out-of-the-box:

- `GET /healthz` summarises dependency health and ingest orchestration.
- `GET /metrics` emits request counters/latency, stream lifecycle events, ingest gauges, and the current number of active streams.

Point Prometheus, Grafana Agent, or another scraper at `/metrics` to track latency and ingest health. The installer script and deployment assets configure the same endpoints automatically so home operators can wire them into dashboards with minimal effort.

---

## Name Ideas

Top pick: **Cascade Live** (fast, fluid, memorable)

Other options: **BitRiver Live**, **Rivestream**, **FluxCast**, **Tributary**

---

## 1. Core Product Scope

### Creators
- Start/stop live streams
- Stream key management
- Title, category, and thumbnail controls
- Customize profile bios, avatars, banners, and featured channels
- Curate a MySpace-style top eight of fellow streamers
- VOD recording
- Basic analytics (concurrency, watch time, retention)

### Viewers
- Channel directory and discovery
- Low-latency player (LL-HLS/WebRTC)
- Live chat
- Follow and subscribe actions
- Rich streamer profiles that surface live channels, top friends, and crypto donation links
- Dark mode and mobile web support

### Moderation
- Role-based access (owner, moderator)
- Chat tooling (delete, timeout, ban, mute)
- User reports and appeals
- Word filters and automod

### Monetization (Phase 2)
- Direct, peer-to-peer crypto tips (platform never takes custody)
- Subscriptions
- Ad slots and sponsor cards

### Compliance
- Terms of Service, Privacy Policy, DMCA agent
- COPPA/CCPA/GDPR baseline support
- Copyright takedown workflow

---

## 2. Reference Architecture (Self-Hosted, Scalable)

### Ingest & Real-Time
- Protocols: **RTMP**, **SRT**, **WHIP/WebRTC**
- Streaming servers:
  - **SRS** (RTMP/SRT/WebRTC, HLS/DASH, built-in stats)
  - **OvenMediaEngine** (WebRTC LL, CMAF)
  - **Nginx-RTMP** (simple MVP option)

### Transcode & Packaging
- Distributed **FFmpeg** workers (NVENC/AMF/VAAPI)
- Adaptive bitrate ladder: 1080p/6 Mbps, 720p/3.5, 480p/2, 360p/1.2
- CMAF HLS/DASH segments (LL-HLS for near-real-time)
- Optional WebRTC SFU for sub-second latency use cases

### Origin & Edge Cache
- **Origin:** Nginx/Caddy serving manifests and segments from object storage
- **Edge:** Nginx or **Varnish/ATS** nodes with future PoPs
- **Object storage:** **MinIO** for VODs, thumbnails, and short-lived segments

### Backend Services
- Language: Go, Elixir (Phoenix), or Node.js/TypeScript (Fastify/Nest)
- Datastores: **PostgreSQL** (primary), **Redis** (cache, rate limiting), **Kafka/NATS** (events)
- Search: **Meilisearch** or **OpenSearch**
- Authentication: **Keycloak** or custom auth service

### Player & Frontend
- Player: **HLS.js** / **Shaka Player** for LL-HLS/DASH, **OvenPlayer** for WebRTC
- Frontend: **Next.js** or **SvelteKit** with Tailwind CSS and SSR

### Chat & Real-Time UX
- WebSocket service (Elixir Phoenix Channels or Go + NATS)
- Alternative: Federated **Matrix (Synapse)** with custom UI skin

### Observability & Operations
- Metrics: **Prometheus** + **Grafana**
- Logs: **Loki** or ELK stack
- Tracing: **OpenTelemetry** + **Jaeger**
- Video QoE: startup time, rebuffer ratio, dropped frames, bitrate per viewer
- CI/CD: Gitea + Woodpecker or GitHub Actions
- IaC: Terraform, configuration via Ansible
- Runtime: Docker Compose (dev), Kubernetes + Helm (prod)
- Edge security: Fail2ban, Cloudflare Tunnels/anycast, WAF and rate limiting at edge

---

## 3. Data Model (Minimum)

- **User:** id, auth profile, roles, wallet/payout info
- **Channel:** id, owner_id, stream_key, title/category, live_state, tags
- **StreamSession:** start/stop timestamps, renditions, peak concurrent viewers
- **ChatMessage/ModerationAction:** channel_id, user_id, content, flags
- **VOD/Recording:** storage key, duration, thumbnails, visibility
- **Profile:** user_id, bio, avatar/banner URLs, featured channel, top eight friend IDs, crypto donation addresses (currency, address, note)
- **Tip/Sub:** user_id, channel_id, amount, provider, status

---

## 4. Scaling Path

### MVP (Single Node)
- SRS/OvenMediaEngine + FFmpeg (CPU/GPU)
- Nginx serving HLS
- PostgreSQL, Redis, and single-node MinIO

### V1 (Multi-Node)
- Dedicated ingest nodes
- Stateless transcode workers (autoscale via queue)
- MinIO high-availability deployment
- Origin/edge split
- PostgreSQL read replicas and Redis clustering

### At Scale
- Multi-region edge PoPs
- Regional ingest sharding
- Kafka for chat, analytics, live-state events
- ClickHouse for analytics warehousing
- Object storage lifecycle policies (hot → warm tiers)

---

## 5. Hardware Guidelines

- **Ingest/packager:** multi-core CPU, 10GbE for many channels
- **Transcode:** 1–2 GPUs with NVENC (RTX 4000/A2000 class) for multiple 1080p ladders
- **Origin/edge:** fast SSDs, ample RAM for caching; scale horizontally
- **Storage:** MinIO on HDD with SSD cache or full NVMe if budget allows

---

## 6. Bandwidth Planning

Aggregate egress ≈ viewers × average rendition bitrate:

- 1,000 viewers @ ~2 Mbps → **~2 Gbps**
- 5,000 viewers @ ~2 Mbps → **~10 Gbps**
- 10,000 viewers @ ~2 Mbps → **~20 Gbps**

Plan uplinks, edges, and peering accordingly.

---

## 7. Security & Abuse Mitigation

- Per-channel RTMP/SRT auth keys with rotation
- Rate limiting for login, chat, APIs, segment fetches
- DDoS resilience via edge caching and scrubbing providers
- Moderation tooling: word lists, URL blocks, image/GIF filters, reporting workflows
- Optional on-prem NLP (e.g., Detoxify) for toxicity hints
- Default VOD privacy until creators publish

---

## 8. Legal & Payments

- DMCA: designate agent, define takedown workflow and logging
- Terms of Service & Privacy Policy covering retention, cookies, analytics
- Payment processing (Stripe/Adyen) for tips and subscriptions
- Age gates for mature content and COPPA notices as required

---

## 9. Developer Ergonomics

- `docker compose up` for local Postgres, Redis, MinIO, SRS, backend, and frontend
- FFmpeg fixtures for fake streams; k6/Locust for chat/viewer load testing
- Feature flags (e.g., Unleash) and schema migrations (Prisma/Goose/Ecto)

---

## 10. Phased Delivery Roadmap

### Phase 0 (2–3 Weeks)
- RTMP ingest → single transcode → HLS delivery → web player
- User authentication
- Channel creation and management
- Stream start/stop controls
- Basic chat functionality
- Single-box deployment

### Phase 1 (4–6 Weeks)
- LL-HLS or WebRTC low-latency path
- Full adaptive bitrate ladder
- Channel directory and search
- VOD recording workflow
- Moderation tools
- Analytics v1

### Phase 2
- Multi-node scaling across ingest, transcode, and edge
- Payments, subscriptions, sponsor cards
- Advanced moderation
- Multi-region deployment

---

## 11. Open Source Stack Recommendation

- **Media:** SRS + FFmpeg + CMAF LL-HLS; OvenPlayer/HLS.js
- **Backend:** Go (Fiber/FastHTTP) + PostgreSQL + Redis + NATS + MinIO
- **Chat:** Elixir Phoenix (Channels) or Go WebSockets + NATS
- **Frontend:** Next.js + Tailwind CSS
- **Operations:** Kubernetes + Prometheus/Grafana + Loki + Jaeger; Terraform + Helm for infra as code

---

## Next Steps

Potential enhancements include a clickable architecture diagram, a Docker Compose starter kit, and a Kubernetes Helm chart skeleton. Contributions and feedback are welcome!<|MERGE_RESOLUTION|>--- conflicted
+++ resolved
@@ -121,19 +121,6 @@
 | `/api/channels/{id}/sessions` | `GET` | Retrieve the session history for a channel |
 | `/api/channels/{id}/chat` | `POST`, `GET` | Persist chat messages and fetch recent history |
 | `/api/channels/{id}/chat/{messageId}` | `DELETE` | Remove a single chat message for moderation |
-<<<<<<< HEAD
-| `/api/channels/{id}/chat/moderation/restrictions` | `GET` | List active bans and timeouts for a channel |
-| `/api/channels/{id}/chat/moderation/reports` | `POST`, `GET` | Submit viewer reports and review moderation queue |
-| `/api/channels/{id}/chat/moderation/reports/{reportId}/resolve` | `POST` | Resolve or annotate a chat report |
-| `/api/channels/{id}/monetization/tips` | `POST`, `GET` | Accept supporter tips and review recent transactions |
-| `/api/channels/{id}/monetization/subscriptions` | `POST`, `GET` | Manage recurring channel subscriptions |
-| `/api/channels/{id}/monetization/subscriptions/{subscriptionId}` | `DELETE` | Cancel a subscription (viewer or admin) |
-| `/api/profiles/{userId}` | `PUT`, `GET` | Configure streamer bios, top friends, and crypto-only donation links |
-
-Moderation endpoints emit structured events into the chat persistence queue so bans, timeouts, and viewer reports stay in sync across WebSocket clients and long-term storage. When you wire Redis Streams into the server, the chat worker and gateway scale horizontally while still delivering the new moderation actions. Use the restrictions endpoint to audit active sanctions and the reports workflow to resolve escalations with an audit trail.
-
-Monetization flows now cover one-off tips and recurring subscriptions. Tips capture provider metadata (including crypto wallet addresses) and surface them via both the API and the `/metrics` endpoint. Subscriptions support configurable tiers, durations, and cancellation auditing, giving you the primitives required to build dashboards or automate payouts.
-=======
 | `/api/recordings?channelId={id}` | `GET` | List published recordings (creators can view drafts when authenticated) |
 | `/api/recordings/{id}` | `GET`, `DELETE` | Fetch a recording manifest or remove it from storage |
 | `/api/recordings/{id}/publish` | `POST` | Mark a recording as publicly accessible and extend its retention window |
@@ -158,7 +145,6 @@
 | `BITRIVER_LIVE_RECORDING_RETENTION_UNPUBLISHED` | Duration that drafts stay on disk; `0` disables automatic removal before publication. |
 
 Flags with the same names (see `--object-endpoint`, `--object-bucket`, `--recording-retention-published`, etc.) override the environment variables when provided. The server keeps recordings in the JSON datastore until the retention window elapses and mirrors the policy into object storage lifecycle configuration.
->>>>>>> 3efac0b2
 
 Example: create a user, launch a channel, and start a stream session.
 
